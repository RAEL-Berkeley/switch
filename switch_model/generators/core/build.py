# Copyright (c) 2015-2019 The Switch Authors. All rights reserved.
# Licensed under the Apache License, Version 2.0, which is in the LICENSE file.
"""
Defines generation projects build-outs.

"""

import os
from pyomo.environ import *
from switch_model.financials import capital_recovery_factor as crf
from switch_model.reporting import write_table
from switch_model.utilities.scaling import get_assign_default_value_rule

dependencies = 'switch_model.timescales', 'switch_model.balancing.load_zones',\
    'switch_model.financials', 'switch_model.energy_sources.properties.properties'

def define_components(mod):
    """

    Adds components to a Pyomo abstract model object to describe
    generation and storage projects. Unless otherwise stated, all power
    capacity is specified in units of MW and all sets and parameters
    are mandatory.

    GENERATION_PROJECTS is the set of generation and storage projects that
    have been built or could potentially be built. A project is a combination
    of generation technology, load zone and location. A particular build-out
    of a project should also include the year in which construction was
    complete and additional capacity came online. Members of this set are
    abbreviated as gen in parameter names and g in indexes. Use of p instead
    of g is discouraged because p is reserved for period.

    gen_dbid[g] is an external database id for each generation project. This is
    an optional parameter than defaults to the project index.

    gen_tech[g] describes what kind of technology a generation project is
    using.

    gen_load_zone[g] is the load zone this generation project is built in.

    VARIABLE_GENS is a subset of GENERATION_PROJECTS that only includes
    variable generators such as wind or solar that have exogenous
    constraints on their energy production.

    BASELOAD_GENS is a subset of GENERATION_PROJECTS that only includes
    baseload generators such as coal or geothermal.

    GENS_IN_ZONE[z in LOAD_ZONES] is an indexed set that lists all
    generation projects within each load zone.

    CAPACITY_LIMITED_GENS is the subset of GENERATION_PROJECTS that are
    capacity limited. Most of these will be generator types that are resource
    limited like wind, solar or geothermal, but this can be specified for any
    generation project. Some existing or proposed generation projects may have
    upper bounds on increasing capacity or replacing capacity as it is retired
    based on permits or local air quality regulations.

    gen_capacity_limit_mw[g] is defined for generation technologies that are
    resource limited and do not compete for land area. This describes the
    maximum possible capacity of a generation project in units of megawatts.

    -- CONSTRUCTION --

    GEN_BLD_YRS is a two-dimensional set of generation projects and the
    years in which construction or expansion occured or can occur. You
    can think of a project as a physical site that can be built out over
    time. BuildYear is the year in which construction is completed and
    new capacity comes online, not the year when constrution begins.
    BuildYear will be in the past for existing projects and will be the
    first year of an investment period for new projects. Investment
    decisions are made for each project/invest period combination. This
    set is derived from other parameters for all new construction. This
    set also includes entries for existing projects that have already
    been built and planned projects whose capacity buildouts have already been
    decided; information for legacy projects come from other files
    and their build years will usually not correspond to the set of
    investment periods. There are two recommended options for
    abbreviating this set for denoting indexes: typically this should be
    written out as (g, build_year) for clarity, but when brevity is
    more important (g, b) is acceptable.

    NEW_GEN_BLD_YRS is a subset of GEN_BLD_YRS that only
    includes projects that have not yet been constructed. This is
    derived by joining the set of GENERATION_PROJECTS with the set of
    NEW_GENERATION_BUILDYEARS using generation technology.

    PREDETERMINED_GEN_BLD_YRS is a subset of GEN_BLD_YRS that
    only includes existing or planned projects that are not subject to
    optimization.

    gen_predetermined_cap[(g, build_year) in PREDETERMINED_GEN_BLD_YRS] is
    a parameter that describes how much capacity was built in the past
    for existing projects, or is planned to be built for future projects.

    BuildGen[g, build_year] is a decision variable that describes
    how much capacity of a project to install in a given period. This also
    stores the amount of capacity that was installed in existing projects
    that are still online.

    GenCapacity[g, period] is an expression that returns the total
    capacity online in a given period. This is the sum of installed capacity
    minus all retirements.

    Max_Build_Potential[g] is a constraint defined for each project
    that enforces maximum capacity limits for resource-limited projects.

        GenCapacity <= gen_capacity_limit_mw

    NEW_GEN_WITH_MIN_BUILD_YEARS is the subset of NEW_GEN_BLD_YRS for
    which minimum capacity build-out constraints will be enforced.

    BuildMinGenCap[g, build_year] is a binary variable that indicates
    whether a project will build capacity in a period or not. If the model is
    committing to building capacity, then the minimum must be enforced.

    Enforce_Min_Build_Lower[g, build_year]  and
    Enforce_Min_Build_Upper[g, build_year] are a pair of constraints that
    force project build-outs to meet the minimum build requirements for
    generation technologies that have those requirements. They force BuildGen
    to be 0 when BuildMinGenCap is 0, and to be greater than
    g_min_build_capacity when BuildMinGenCap is 1. In the latter case,
    the upper constraint should be non-binding; the upper limit is set to 10
    times the peak non-conincident demand of the entire system.

    --- OPERATIONS ---

    PERIODS_FOR_GEN_BLD_YR[g, build_year] is an indexed
    set that describes which periods a given project build will be
    operational.

    BLD_YRS_FOR_GEN_PERIOD[g, period] is a complementary
    indexed set that identify which build years will still be online
    for the given project in the given period. For some project-period
    combinations, this will be an empty set.

    GEN_PERIODS describes periods in which generation projects
    could be operational. Unlike the related sets above, it is not
    indexed. Instead it is specified as a set of (g, period)
    combinations useful for indexing other model components.


    --- COSTS ---

    gen_connect_cost_per_mw[g] is the cost of grid upgrades to support a
    new project, in dollars per peak MW. These costs include new
    transmission lines to a substation, substation upgrades and any
    other grid upgrades that are needed to deliver power from the
    interconnect point to the load center or from the load center to the
    broader transmission network.

    The following cost components are defined for each project and build
    year. These parameters will always be available, but will typically
    be populated by the generic costs specified in generator costs
    inputs file and the load zone cost adjustment multipliers from
    load_zones inputs file.

    gen_overnight_cost[g, build_year] is the overnight capital cost per
    MW of capacity for building a project in the given period. By
    "installed in the given period", I mean that it comes online at the
    beginning of the given period and construction starts before that.

    gen_fixed_om[g, build_year] is the annual fixed Operations and
    Maintenance costs (O&M) per MW of capacity for given project that
    was installed in the given period.

    -- Derived cost parameters --

    gen_capital_cost_annual[g, build_year] is the annualized loan
    payments for a project's capital and connection costs in units of
    $/MW per year. This is specified in non-discounted real dollars in a
    future period, not real dollars in net present value.

    Proj_Fixed_Costs_Annual[g, period] is the total annual fixed
    costs (capital as well as fixed operations & maintenance) incurred
    by a project in a period. This reflects all of the builds are
    operational in the given period. This is an expression that reflect
    decision variables.

    ProjFixedCosts[period] is the sum of
    Proj_Fixed_Costs_Annual[g, period] for all projects that could be
    online in the target period. This aggregation is performed for the
    benefit of the objective function.

    TODO:
    - Allow early capacity retirements with savings on fixed O&M

    """
    # This set is defined by generation_projects_info.csv
    mod.GENERATION_PROJECTS = Set(dimen=1)
    mod.gen_dbid = Param(mod.GENERATION_PROJECTS, default=lambda m, g: g, within=Any)
    mod.gen_tech = Param(mod.GENERATION_PROJECTS, within=Any)
    mod.GENERATION_TECHNOLOGIES = Set(ordered=False, initialize=lambda m:
        {m.gen_tech[g] for g in m.GENERATION_PROJECTS}
    )
    mod.gen_energy_source = Param(mod.GENERATION_PROJECTS, within=Any,
        validate=lambda m,val,g: val in m.ENERGY_SOURCES or val == "multiple")
    mod.gen_load_zone = Param(mod.GENERATION_PROJECTS, within=mod.LOAD_ZONES)
    mod.gen_max_age = Param(mod.GENERATION_PROJECTS, within=PositiveIntegers)
    mod.gen_is_variable = Param(mod.GENERATION_PROJECTS, within=Boolean)
    mod.gen_is_baseload = Param(mod.GENERATION_PROJECTS, within=Boolean, default=False)
    mod.gen_is_cogen = Param(mod.GENERATION_PROJECTS, within=Boolean, default=False)
    mod.gen_is_distributed = Param(mod.GENERATION_PROJECTS, within=Boolean, default=False)
    mod.gen_scheduled_outage_rate = Param(mod.GENERATION_PROJECTS,
        within=PercentFraction, default=0)
    mod.gen_forced_outage_rate = Param(mod.GENERATION_PROJECTS,
        within=PercentFraction, default=0)
    mod.min_data_check('GENERATION_PROJECTS', 'gen_tech', 'gen_energy_source',
        'gen_load_zone', 'gen_max_age', 'gen_is_variable')

    """Construct GENS_* indexed sets efficiently with a
    'construction dictionary' pattern: on the first call, make a single
    traversal through all generation projects to generate a complete index,
    use that for subsequent lookups, and clean up at the last call."""
    def GENS_IN_ZONE_init(m, z):
        if not hasattr(m, 'GENS_IN_ZONE_dict'):
            m.GENS_IN_ZONE_dict = {_z: [] for _z in m.LOAD_ZONES}
            for g in m.GENERATION_PROJECTS:
                m.GENS_IN_ZONE_dict[m.gen_load_zone[g]].append(g)
        result = m.GENS_IN_ZONE_dict.pop(z)
        if not m.GENS_IN_ZONE_dict:
            del m.GENS_IN_ZONE_dict
        return result
    mod.GENS_IN_ZONE = Set(
        mod.LOAD_ZONES,
        initialize=GENS_IN_ZONE_init
    )
    mod.VARIABLE_GENS = Set(
        initialize=mod.GENERATION_PROJECTS,
        filter=lambda m, g: m.gen_is_variable[g])
    mod.VARIABLE_GENS_IN_ZONE = Set(
        mod.LOAD_ZONES,
        initialize=lambda m, z: [g for g in m.GENS_IN_ZONE[z] if m.gen_is_variable[g]])
    mod.BASELOAD_GENS = Set(
        initialize=mod.GENERATION_PROJECTS,
        filter=lambda m, g: m.gen_is_baseload[g])

    def GENS_BY_TECHNOLOGY_init(m, t):
        if not hasattr(m, 'GENS_BY_TECH_dict'):
            m.GENS_BY_TECH_dict = {_t: [] for _t in m.GENERATION_TECHNOLOGIES}
            for g in m.GENERATION_PROJECTS:
                m.GENS_BY_TECH_dict[m.gen_tech[g]].append(g)
        result = m.GENS_BY_TECH_dict.pop(t)
        if not m.GENS_BY_TECH_dict:
            del m.GENS_BY_TECH_dict
        return result
    mod.GENS_BY_TECHNOLOGY = Set(
        mod.GENERATION_TECHNOLOGIES,
        initialize=GENS_BY_TECHNOLOGY_init
    )

    mod.CAPACITY_LIMITED_GENS = Set(within=mod.GENERATION_PROJECTS)
    mod.gen_capacity_limit_mw = Param(
        mod.CAPACITY_LIMITED_GENS, within=NonNegativeReals)
    mod.DISCRETELY_SIZED_GENS = Set(within=mod.GENERATION_PROJECTS)
    mod.gen_unit_size = Param(
        mod.DISCRETELY_SIZED_GENS, within=PositiveReals)
    mod.CCS_EQUIPPED_GENS = Set(within=mod.GENERATION_PROJECTS)
    mod.gen_ccs_capture_efficiency = Param(
        mod.CCS_EQUIPPED_GENS, within=PercentFraction)
    mod.gen_ccs_energy_load = Param(
        mod.CCS_EQUIPPED_GENS, within=PercentFraction)

    mod.gen_uses_fuel = Param(
        mod.GENERATION_PROJECTS,
        initialize=lambda m, g: (
            m.gen_energy_source[g] in m.FUELS
                or m.gen_energy_source[g] == "multiple"))
    mod.NON_FUEL_BASED_GENS = Set(
        initialize=mod.GENERATION_PROJECTS,
        filter=lambda m, g: not m.gen_uses_fuel[g])
    mod.FUEL_BASED_GENS = Set(
        initialize=mod.GENERATION_PROJECTS,
        filter=lambda m, g: m.gen_uses_fuel[g])

    mod.gen_full_load_heat_rate = Param(
        mod.FUEL_BASED_GENS,
        within=NonNegativeReals)
    mod.MULTIFUEL_GENS = Set(
        initialize=mod.GENERATION_PROJECTS,
        filter=lambda m, g: m.gen_energy_source[g] == "multiple")
    mod.FUELS_FOR_MULTIFUEL_GEN = Set(mod.MULTIFUEL_GENS, within=mod.FUELS)
    mod.FUELS_FOR_GEN = Set(mod.FUEL_BASED_GENS,
        initialize=lambda m, g: (
            m.FUELS_FOR_MULTIFUEL_GEN[g]
            if g in m.MULTIFUEL_GENS
            else [m.gen_energy_source[g]]))

    def GENS_BY_ENERGY_SOURCE_init(m, e):
        if not hasattr(m, 'GENS_BY_ENERGY_dict'):
            m.GENS_BY_ENERGY_dict = {_e: [] for _e in m.ENERGY_SOURCES}
            for g in m.GENERATION_PROJECTS:
                if g in m.FUEL_BASED_GENS:
                    for f in m.FUELS_FOR_GEN[g]:
                        m.GENS_BY_ENERGY_dict[f].append(g)
                else:
                    m.GENS_BY_ENERGY_dict[m.gen_energy_source[g]].append(g)
        result = m.GENS_BY_ENERGY_dict.pop(e)
        if not m.GENS_BY_ENERGY_dict:
            del m.GENS_BY_ENERGY_dict
        return result
    mod.GENS_BY_ENERGY_SOURCE = Set(
        mod.ENERGY_SOURCES,
        initialize=GENS_BY_ENERGY_SOURCE_init
    )
    mod.GENS_BY_NON_FUEL_ENERGY_SOURCE = Set(
        mod.NON_FUEL_ENERGY_SOURCES,
        initialize=lambda m, s: m.GENS_BY_ENERGY_SOURCE[s]
    )
    mod.GENS_BY_FUEL = Set(
        mod.FUELS,
        initialize=lambda m, f: m.GENS_BY_ENERGY_SOURCE[f]
    )

    # This set is defined by gen_build_predetermined.csv
    mod.PREDETERMINED_GEN_BLD_YRS = Set(
        dimen=2)
    mod.PREDETERMINED_BLD_YRS = Set(
        dimen=1,
        ordered=False,
        initialize=lambda m: set(bld_yr for (g, bld_yr) in m.PREDETERMINED_GEN_BLD_YRS),
        doc="Set of all the years where pre-determined builds occurs."
    )

    # This set is defined by gen_build_costs.csv
    mod.GEN_BLD_YRS = Set(
        dimen=2,
        validate=lambda m, g, bld_yr: (
            (g, bld_yr) in m.PREDETERMINED_GEN_BLD_YRS or
            (g, bld_yr) in m.GENERATION_PROJECTS * m.PERIODS))
    mod.NEW_GEN_BLD_YRS = Set(
        dimen=2,
        initialize=lambda m: m.GEN_BLD_YRS - m.PREDETERMINED_GEN_BLD_YRS)
    mod.gen_predetermined_cap = Param(
        mod.PREDETERMINED_GEN_BLD_YRS,
        within=NonNegativeReals)
    mod.min_data_check('gen_predetermined_cap')


    def gen_build_can_operate_in_period(m, g, build_year, period):
        # If a period has the same name as a predetermined build year then we have a problem.
        # For example, consider what happens if we have both a period named 2020
        # and a predetermined build in 2020. In this case, "build_year in m.PERIODS"
        # will be True even if the project is a 2020 predetermined build.
        # This will result in the "online" variable being the start of the period rather
        # than the prebuild year which can cause issues such as the project retiring too soon.
        # To prevent this we've added the no_predetermined_bld_yr_vs_period_conflict BuildCheck below.
        if build_year in m.PERIODS:
            online = m.period_start[build_year]
        else:
            online = build_year
        retirement = online + m.gen_max_age[g]
        # Previously the code read return online <= m.period_start[period] < retirement
        # However using the midpoint of the period as the "cutoff" seems more correct so
        # we've made the switch.
        return online <= m.period_start[period] + 0.5 * m.period_length_years[period] < retirement

    # This verifies that a predetermined build year doesn't conflict with a period since if that's the case
    # gen_build_can_operate_in_period will mistaken the prebuild for an investment build
    # (see note in gen_build_can_operate_in_period)
    mod.no_predetermined_bld_yr_vs_period_conflict = BuildCheck(
        mod.PREDETERMINED_BLD_YRS, mod.PERIODS,
        rule=lambda m, bld_yr, p: bld_yr != p
    )

    # The set of periods when a project built in a certain year will be online
    mod.PERIODS_FOR_GEN_BLD_YR = Set(
        mod.GEN_BLD_YRS,
        within=mod.PERIODS,
        ordered=True,
        initialize=lambda m, g, bld_yr: [
            period for period in m.PERIODS
            if gen_build_can_operate_in_period(m, g, bld_yr, period)])

    mod.BLD_YRS_FOR_GEN = Set(
        mod.GENERATION_PROJECTS,
        ordered=False,
        initialize=lambda m, g: set(
            bld_yr for (gen, bld_yr) in m.GEN_BLD_YRS if gen == g
        )
    )

    # The set of build years that could be online in the given period
    # for the given project.
    mod.BLD_YRS_FOR_GEN_PERIOD = Set(
        mod.GENERATION_PROJECTS, mod.PERIODS,
        ordered=False,
        initialize=lambda m, g, period: set(
            bld_yr for bld_yr in m.BLD_YRS_FOR_GEN[g]
            if gen_build_can_operate_in_period(m, g, bld_yr, period)))
    # The set of periods when a generator is available to run
    mod.PERIODS_FOR_GEN = Set(
        mod.GENERATION_PROJECTS,
        initialize=lambda m, g: [p for p in m.PERIODS if len(m.BLD_YRS_FOR_GEN_PERIOD[g, p]) > 0]
    )

    def bounds_BuildGen(model, g, bld_yr):
        if((g, bld_yr) in model.PREDETERMINED_GEN_BLD_YRS):
            return (model.gen_predetermined_cap[g, bld_yr],
                    model.gen_predetermined_cap[g, bld_yr])
        elif(g in model.CAPACITY_LIMITED_GENS):
            # This does not replace Max_Build_Potential because
            # Max_Build_Potential applies across all build years.
            return (0, model.gen_capacity_limit_mw[g])
        else:
            return (0, None)
    mod.BuildGen = Var(
        mod.GEN_BLD_YRS,
        within=NonNegativeReals,
        bounds=bounds_BuildGen)
    # Some projects are retired before the first study period, so they
    # don't appear in the objective function or any constraints.
    # In this case, pyomo may leave the variable value undefined even
    # after a solve, instead of assigning a value within the allowed
    # range. This causes errors in the Progressive Hedging code, which
    # expects every variable to have a value after the solve. So as a
    # starting point we assign an appropriate value to all the existing
    # projects here.
    mod.BuildGen_assign_default_value = BuildAction(
        mod.PREDETERMINED_GEN_BLD_YRS,
        rule=get_assign_default_value_rule("BuildGen", "gen_predetermined_cap"))

    # note: in pull request 78, commit e7f870d..., GEN_PERIODS
    # was mistakenly redefined as GENERATION_PROJECTS * PERIODS.
    # That didn't directly affect the objective function in the tests
    # because most code uses GEN_TPS, which was defined correctly.
    # But it did have some subtle effects on the main Hawaii model.
    # It would be good to have a test that this set is correct,
    # e.g., assertions that in the 3zone_toy model,
    # ('C-Coal_ST', 2020) in m.GEN_PERIODS and ('C-Coal_ST', 2030) not in m.GEN_PERIODS
    # and 'C-Coal_ST' in m.GENS_IN_PERIOD[2020] and 'C-Coal_ST' not in m.GENS_IN_PERIOD[2030]
    mod.GEN_PERIODS = Set(
        dimen=2,
        initialize=lambda m:
            [(g, p) for g in m.GENERATION_PROJECTS for p in m.PERIODS_FOR_GEN[g]])

    mod.GenCapacity = Expression(
        mod.GENERATION_PROJECTS, mod.PERIODS,
        rule=lambda m, g, period: sum(
            m.BuildGen[g, bld_yr]
            for bld_yr in m.BLD_YRS_FOR_GEN_PERIOD[g, period]))

    # We use a scaling factor to improve the numerical properties
    # of the model. The scaling factor was determined using trial
    # and error and this tool https://github.com/staadecker/lp-analyzer.
    # Learn more by reading the documentation on Numerical Issues.
    max_build_potential_scaling_factor = 1e-1
    mod.Max_Build_Potential = Constraint(
        mod.CAPACITY_LIMITED_GENS, mod.PERIODS,
        rule=lambda m, g, p: (
                m.gen_capacity_limit_mw[g] * max_build_potential_scaling_factor >= m.GenCapacity[
            g, p] * max_build_potential_scaling_factor))

    # The following components enforce minimum capacity build-outs.
    # Note that this adds binary variables to the model.
    mod.gen_min_build_capacity = Param (mod.GENERATION_PROJECTS,
        within=NonNegativeReals, default=0)
    mod.NEW_GEN_WITH_MIN_BUILD_YEARS = Set(
        dimen=2,
        initialize=mod.NEW_GEN_BLD_YRS,
        filter=lambda m, g, p: (
            m.gen_min_build_capacity[g] > 0))
    mod.BuildMinGenCap = Var(
        mod.NEW_GEN_WITH_MIN_BUILD_YEARS,
        within=Binary)
    mod.Enforce_Min_Build_Lower = Constraint(
        mod.NEW_GEN_WITH_MIN_BUILD_YEARS,
        rule=lambda m, g, p: (
            m.BuildMinGenCap[g, p] * m.gen_min_build_capacity[g]
            <= m.BuildGen[g, p]))

    # Define a constant for enforcing binary constraints on project capacity
    # The value of 100 GW should be larger than any expected build size. For
    # perspective, the world's largest electric power plant (Three Gorges Dam)
    # is 22.5 GW. I tried using 1 TW, but CBC had numerical stability problems
    # with that value and chose a suboptimal solution for the
    # discrete_and_min_build example which is installing capacity of 3-5 MW.
    mod._gen_max_cap_for_binary_constraints = 10**5
    mod.Enforce_Min_Build_Upper = Constraint(
        mod.NEW_GEN_WITH_MIN_BUILD_YEARS,
        rule=lambda m, g, p: (
            m.BuildGen[g, p] <= m.BuildMinGenCap[g, p] *
                mod._gen_max_cap_for_binary_constraints))

    # Costs
    mod.gen_variable_om = Param (mod.GENERATION_PROJECTS, within=NonNegativeReals)
    mod.gen_connect_cost_per_mw = Param(mod.GENERATION_PROJECTS, within=NonNegativeReals)
    mod.min_data_check('gen_variable_om', 'gen_connect_cost_per_mw')

    mod.gen_overnight_cost = Param(
        mod.GEN_BLD_YRS,
        within=NonNegativeReals)
    mod.gen_fixed_om = Param(
        mod.GEN_BLD_YRS,
        within=NonNegativeReals)
    mod.min_data_check('gen_overnight_cost', 'gen_fixed_om')

    # Derived annual costs
    mod.gen_capital_cost_annual = Expression(
        mod.GEN_BLD_YRS,
        rule=lambda m, g, bld_yr: (
            (m.gen_overnight_cost[g, bld_yr] +
                m.gen_connect_cost_per_mw[g]) *
            crf(m.interest_rate, m.gen_max_age[g])))

    mod.GenCapitalCosts = Expression(
        mod.GENERATION_PROJECTS, mod.PERIODS,
        rule=lambda m, g, p: sum(
            m.BuildGen[g, bld_yr] * m.gen_capital_cost_annual[g, bld_yr]
            for bld_yr in m.BLD_YRS_FOR_GEN_PERIOD[g, p]))
    mod.GenFixedOMCosts = Expression(
        mod.GENERATION_PROJECTS, mod.PERIODS,
        rule=lambda m, g, p: sum(
            m.BuildGen[g, bld_yr] * m.gen_fixed_om[g, bld_yr]
            for bld_yr in m.BLD_YRS_FOR_GEN_PERIOD[g, p]))
    # Summarize costs for the objective function. Units should be total
    # annual future costs in $base_year real dollars. The objective
    # function will convert these to base_year Net Present Value in
    # $base_year real dollars.
    mod.TotalGenFixedCosts = Expression(
        mod.PERIODS,
        rule=lambda m, p: sum(
            m.GenCapitalCosts[g, p] + m.GenFixedOMCosts[g, p]
            for g in m.GENERATION_PROJECTS))
    mod.Cost_Components_Per_Period.append('TotalGenFixedCosts')


def load_inputs(mod, switch_data, inputs_dir):
    """

    Import data describing project builds. The following files are
    expected in the input directory.

    generation_projects_info.csv has mandatory and optional columns. The
    operations.gen_dispatch module will also look for additional columns in
    this file. You may drop optional columns entirely or mark blank
    values with a dot '.' for select rows for which the column does not
    apply. Mandatory columns are:
        GENERATION_PROJECT, gen_tech, gen_energy_source, gen_load_zone,
        gen_max_age, gen_is_variable, gen_is_baseload,
        gen_full_load_heat_rate, gen_variable_om, gen_connect_cost_per_mw
    Optional columns are:
        gen_dbid, gen_scheduled_outage_rate, gen_forced_outage_rate,
        gen_capacity_limit_mw, gen_unit_size, gen_ccs_energy_load,
        gen_ccs_capture_efficiency, gen_min_build_capacity, gen_is_cogen,
        gen_is_distributed

    The following file lists existing builds of projects, and is
    optional for simulations where there is no existing capacity:

    gen_build_predetermined.csv
        GENERATION_PROJECT, build_year, gen_predetermined_cap

    The following file is mandatory, because it sets cost parameters for
    both existing and new project buildouts:

    gen_build_costs.csv
        GENERATION_PROJECT, build_year, gen_overnight_cost, gen_fixed_om

    """
    switch_data.load_aug(
        filename=os.path.join(inputs_dir, 'generation_projects_info.csv'),
        auto_select=True,
        optional_params=['gen_dbid', 'gen_is_baseload', 'gen_scheduled_outage_rate',
        'gen_forced_outage_rate', 'gen_capacity_limit_mw', 'gen_unit_size',
        'gen_ccs_energy_load', 'gen_ccs_capture_efficiency',
        'gen_min_build_capacity', 'gen_is_cogen', 'gen_is_distributed'],
        index=mod.GENERATION_PROJECTS,
        param=(mod.gen_dbid, mod.gen_tech, mod.gen_energy_source,
               mod.gen_load_zone, mod.gen_max_age, mod.gen_is_variable,
               mod.gen_is_baseload, mod.gen_scheduled_outage_rate,
               mod.gen_forced_outage_rate, mod.gen_capacity_limit_mw,
               mod.gen_unit_size, mod.gen_ccs_energy_load,
               mod.gen_ccs_capture_efficiency, mod.gen_full_load_heat_rate,
               mod.gen_variable_om, mod.gen_min_build_capacity,
               mod.gen_connect_cost_per_mw, mod.gen_is_cogen,
               mod.gen_is_distributed))
    # Construct sets of capacity-limited, ccs-capable and unit-size-specified
    # projects. These sets include projects for which these parameters have
    # a value
    if 'gen_capacity_limit_mw' in switch_data.data():
        switch_data.data()['CAPACITY_LIMITED_GENS'] = {
            None: list(switch_data.data(name='gen_capacity_limit_mw').keys())}
    if 'gen_unit_size' in switch_data.data():
        switch_data.data()['DISCRETELY_SIZED_GENS'] = {
            None: list(switch_data.data(name='gen_unit_size').keys())}
    if 'gen_ccs_capture_efficiency' in switch_data.data():
        switch_data.data()['CCS_EQUIPPED_GENS'] = {
            None: list(switch_data.data(name='gen_ccs_capture_efficiency').keys())}
    switch_data.load_aug(
        optional=True,
        filename=os.path.join(inputs_dir, 'gen_build_predetermined.csv'),
        auto_select=True,
        index=mod.PREDETERMINED_GEN_BLD_YRS,
        param=(mod.gen_predetermined_cap))
    switch_data.load_aug(
        filename=os.path.join(inputs_dir, 'gen_build_costs.csv'),
        auto_select=True,
        index=mod.GEN_BLD_YRS,
        param=(mod.gen_overnight_cost, mod.gen_fixed_om))
    # read FUELS_FOR_MULTIFUEL_GEN from gen_multiple_fuels.dat if available
    multi_fuels_path = os.path.join(inputs_dir, 'gen_multiple_fuels.dat')
    if os.path.isfile(multi_fuels_path):
        if 'switch_model.generators.core.commit.fuel_use' in mod.module_list:
            raise NotImplementedError(
                "Multi-fuel generation is being used with generators.core.commit.fuel_use despite not being fully "
                "supported.\n"
                "Specifically, DispatchGenByFuel has not been constrained to match the true fuel use (GenFuelUseRate)."
                "Therefore, DispatchGenByFuel may result in incorrect values. DispatchGenByFuel is used when calculating"
                "non-CO2 emissions resulting in incorrect non-CO2 emission values. If there exists carbon_policies for"
                "non-CO2 emissions, the model may return an incorrect solution.")

        switch_data.load(filename=multi_fuels_path)


def post_solve(m, outdir):
    write_table(
        m,
        m.GEN_PERIODS,
        output_file=os.path.join(outdir, "gen_cap.csv"),
        headings=(
            "GENERATION_PROJECT", "PERIOD",
            "gen_tech", "gen_load_zone", "gen_energy_source",
            "GenCapacity", "GenCapitalCosts", "GenFixedOMCosts"),
        # Indexes are provided as a tuple, so put (g,p) in parentheses to
        # access the two components of the index individually.
        values=lambda m, g, p: (
            g, p,
            m.gen_tech[g], m.gen_load_zone[g], m.gen_energy_source[g],
            m.GenCapacity[g, p], m.GenCapitalCosts[g, p], m.GenFixedOMCosts[g, p]))


def graph(tools):
    graph_buildout(tools)
    graph_capacity(tools)
    graph_buildout_per_tech(tools)

def graph_capacity(tools):
    # ---------------------------------- #
    # generation_capacity_per_period.png #
    # ---------------------------------- #
<<<<<<< HEAD
    # Get a new set of axis to create a breakdown of the generation capacity
    ax = tools.get_axes(out="generation_capacity_per_period", title="Online generating capacity by period")
=======
>>>>>>> 0c2a73d8
    # Load gen_cap.csv
    gen_cap = tools.get_dataframe("gen_cap.csv")
    # Map energy sources to technology type
    gen_cap = tools.transform.gen_type(gen_cap)
    # Aggregate by gen_tech_type and PERIOD by summing the generation capacity
    capacity_df = gen_cap.pivot_table(index='PERIOD', columns='gen_type', values='GenCapacity', aggfunc=tools.np.sum,
                                      fill_value=0)
    capacity_df = capacity_df * 1e-3  # Convert values to GW

    # For generation types that make less than 2% in every period, group them under "Other"
    # ---------
    # sum the generation across the energy_sources for each period, 2% of that is the cutoff for that period
    cutoff_per_period = capacity_df.sum(axis=1) * 0.02
    # Check for each technology if it's below the cutoff for every period
    is_below_cutoff = capacity_df.lt(cutoff_per_period, axis=0).all()
    # groupby if the technology is below the cutoff
    capacity_df = capacity_df.groupby(axis=1, by=lambda c: "Other" if is_below_cutoff[c] else c).sum()

    # Sort columns by the last period
    capacity_df = capacity_df.sort_values(by=capacity_df.index[-1], axis=1)

    # Plot
    # Get a new set of axis to create a breakdown of the generation capacity
    ax = tools.get_axes(out="generation_capacity_per_period", title="Online generating capacity by period")
    capacity_df.plot(kind='bar', ax=ax, stacked=True, ylabel="Capacity Online (GW)", xlabel="Period",
                     color=tools.get_colors(len(capacity_df.index)))


def graph_buildout(tools):
    build_gen = tools.get_dataframe("BuildGen.csv")
    build_gen.columns = ["GENERATION_PROJECT", "build_year", "Amount"]
    build_gen = tools.transform.build_year(build_gen)
    gen = tools.get_dataframe("generation_projects_info", from_inputs=True)
    gen = tools.transform.gen_type(gen)
    gen = gen[["GENERATION_PROJECT", "gen_type"]]
    build_gen = build_gen.merge(
        gen,
        on="GENERATION_PROJECT",
        how="left",
        validate="many_to_one"
    )
    build_gen = build_gen.pivot_table(index="build_year", columns="gen_type", values="Amount", aggfunc=tools.np.sum)
    build_gen = build_gen * 1e-3  # Convert values to GW
    build_gen = build_gen.sort_index(ascending=False, key=tools.sort_build_years)

    # For generation types that make less than 2% in every period, group them under "Other"
    # ---------
    # sum the generation across the energy_sources for each period, 2% of that is the cutoff for that period
    cutoff_per_period = build_gen.sum(axis=1) * 0.02
    # Check for each technology if it's below the cutoff for every period
    is_below_cutoff = build_gen.lt(cutoff_per_period, axis=0).all()
    # groupby if the technology is below the cutoff
    build_gen = build_gen.groupby(axis=1, by=lambda c: "Other" if is_below_cutoff[c] else c).sum()

    # Sort columns by the last period
    build_gen = build_gen.sort_values(by=build_gen.index[-1], axis=1)

    # Plot
    # Get a new set of axis to create a breakdown of the generation capacity
    ax = tools.get_axes(out="buildout_per_period", title="Built capacity per period")
    build_gen.plot(kind='bar', ax=ax, stacked=True, ylabel="Capacity Online (GW)", xlabel="Period",
                     color=tools.get_colors(len(build_gen.index)))


def graph_buildout_per_tech(tools):
    # ---------------------------------- #
    # gen_buildout_per_tech.png          #
    # ---------------------------------- #
    # Load gen_cap.csv
    gen_cap = tools.get_dataframe("gen_cap.csv")
    # Map energy sources to technology type
    gen_cap = tools.transform.gen_type(gen_cap)
    # Load generation_projects_info.csv
    gen_info = tools.get_dataframe('generation_projects_info.csv', from_inputs=True)
    # Filter out projects with unlimited capacity since we can't consider those (coerce converts '.' to NaN)
    gen_info['gen_capacity_limit_mw'] = tools.pd.to_numeric(gen_info["gen_capacity_limit_mw"], errors='coerce')
    # Set the type to be the same to ensure merge works
    gen_cap["GENERATION_PROJECT"] = gen_cap["GENERATION_PROJECT"].astype(object)
    gen_info["GENERATION_PROJECT"] = gen_info["GENERATION_PROJECT"].astype(object)
    # Add the capacity_limit to the gen_cap dataframe which has the total capacity at each period
    df = gen_cap.merge(
        gen_info[["GENERATION_PROJECT", "gen_capacity_limit_mw"]],
        on='GENERATION_PROJECT',
        validate='many_to_one'
    )
    # Get the predetermined generation
    predetermined = tools.get_dataframe("gen_build_predetermined.csv", from_inputs=True)
    # Filter out projects that are predetermined
    df = df[~df["GENERATION_PROJECT"].isin(predetermined["GENERATION_PROJECT"])]
    # Make PERIOD a category to ensure x-axis labels don't fill in years between period
    # TODO we should order this by period here to ensure they're in increasing order
    df["PERIOD"] = df["PERIOD"].astype("category")
    # Get gen_types that have projects with unlimited buildout
    unlimited_gen_types = df[df['gen_capacity_limit_mw'].isna()]['gen_type'].drop_duplicates()
    # Filter out unlimited generation
    df = df[~df['gen_capacity_limit_mw'].isna()]
    if df.size == 0:  # in this case there are no projects that have a limit on build capacity
        return
        # Sum the GenCapacity and gen_capacity_limit_mw for all projects in the same period and type
    df = df.groupby(['PERIOD', 'gen_type']).sum()
    # Create a dataframe that's the division of the Capacity and the capacity limit
    df = (df['GenCapacity'] / df['gen_capacity_limit_mw']).unstack()
    # Filter out generation types that don't make up a large percent of the energy mix to decultter graph
    # df = df.loc[:, ~is_below_cutoff]

    # Set the name of the legend.
    df = df.rename_axis("Type", axis='columns')
    # Add a * to tech
    df = df.rename(lambda c: f"{c}*" if c in unlimited_gen_types.values else c, axis='columns')
    # Get axes to graph on
    ax = tools.get_axes(
        out="gen_buildout_per_tech_no_pred", title="Buildout relative to max allowed for period",
        note="\nNote 1: This graph excludes predetermined buildout and projects that have no capacity limit."
             "\nTechnologies that contain projects with no capacity limit are marked by a * and their graphs may"
             "be misleading.")
    # Plot
    colors = tools.get_colors()
    if colors is not None:
        # Add the same colors but with a * to support our legend.
        colors.update({f"{k}*": v for k, v in colors.items()})
    df.plot(ax=ax, kind='line', color=colors, xlabel='Period')
    # Set the y-axis to use percent
    ax.yaxis.set_major_formatter(tools.mplt.ticker.PercentFormatter(1.0))
    # Horizontal line at 100%
    ax.axhline(y=1, linestyle="--", color='b')

def compare(tools):
    pass<|MERGE_RESOLUTION|>--- conflicted
+++ resolved
@@ -638,11 +638,6 @@
     # ---------------------------------- #
     # generation_capacity_per_period.png #
     # ---------------------------------- #
-<<<<<<< HEAD
-    # Get a new set of axis to create a breakdown of the generation capacity
-    ax = tools.get_axes(out="generation_capacity_per_period", title="Online generating capacity by period")
-=======
->>>>>>> 0c2a73d8
     # Load gen_cap.csv
     gen_cap = tools.get_dataframe("gen_cap.csv")
     # Map energy sources to technology type
