--- conflicted
+++ resolved
@@ -480,8 +480,6 @@
 
 
 def graph(tools):
-<<<<<<< HEAD
-=======
     graph_curtailment_per_tech(tools)
     graph_curtailment_per_hour(tools)
     graph_total_dispatch(tools)
@@ -489,39 +487,10 @@
 
 
 def graph_dispatch(tools):
->>>>>>> 0a08ab0a
     # --------------------- #
     # dispatch.png          #
     # --------------------- #
     # Read dispatch.csv
-<<<<<<< HEAD
-    dispatch = tools.get_dataframe(csv='dispatch')
-    # Add the technology type column and filter out unneeded columns
-    dispatch = tools.add_gen_type_column(dispatch)[["gen_type", "timestamp", "DispatchGen_MW"]]
-    # Sum the DispatchGen_MW for all technology types and timepoints
-    dispatch = dispatch.groupby(["gen_type", "timestamp"], as_index=False).sum()
-    # Create a datetime column with the datetime format
-    # dispatch["datetime"] = tools.pd.to_datetime(dispatch["timestamp"], format="%Y%m%d%H")
-    dispatch.index = tools.pd.to_datetime(dispatch["timestamp"], format="%Y%m%d%H")
-    # Keep only the last year
-    last_year = max(dispatch.index.year)
-    dispatch = dispatch.loc[dispatch.index.year == last_year]
-    # Convert to time zone
-    dispatch = dispatch.tz_localize("utc").tz_convert("US/Pacific")
-    # Add an hour and quarter column
-    dispatch["hour"] = dispatch.index.hour
-    dispatch["quarter"] = dispatch.index.quarter
-    # Sum across all technologies that are in the same hour and quarter
-    dispatch = dispatch.groupby(["hour", "gen_type", "quarter"], as_index=False).sum()[["quarter", "hour", "gen_type", "DispatchGen_MW"]]
-    # Scale to GW
-    dispatch['DispatchGen_MW'] *= 1E-3
-    # for each quarter...
-    for quarter in range(1, 5):
-        # get the dispatch for that quarter
-        quarter_dispatch = dispatch[dispatch['quarter'] == quarter]
-        # Make it into a proper dataframe
-        quarter_dispatch = quarter_dispatch.pivot(index='hour', columns='gen_type', values='DispatchGen_MW')
-=======
     df = tools.get_dataframe(csv='dispatch')
     # Add the technology type column and filter out unneeded columns
     df = tools.add_gen_type_column(df)
@@ -554,19 +523,10 @@
             continue
         # Make it into a proper dataframe
         quarter_dispatch = quarter_dispatch.pivot(index='hour', columns='gen_type', values='weighted_dispatch_GW')
->>>>>>> 0a08ab0a
         # Sort the technologies by standard deviation to have the smoothest ones at the bottom of the stacked area plot
         quarter_dispatch.loc["std"] = quarter_dispatch.std()
         quarter_dispatch = quarter_dispatch.sort_values(by='std', axis=1)
         quarter_dispatch = quarter_dispatch[:-1]
-<<<<<<< HEAD
-        # Get axes
-        ax = tools.get_new_axes(
-            out=f"dispatch-q{quarter}",
-            title=f"Average dispatch during Quarter {quarter} of {last_year}",
-            note="This is only for diagnostics."
-                 "\nAll timepoints in a quarter are summed equally regardless of their actual weighting leading to potentially misleading results."
-=======
         # Fill hours with no data with zero so x-axis doesn't skip hours
         all_hours = tools.np.arange(0, 24, 1)
         missing_hours = all_hours[~tools.np.isin(all_hours, quarter_dispatch.index)]
@@ -577,22 +537,15 @@
             title=f"Average daily dispatch during Quarter {quarter} of {last_year}",
             note="Spikiness appears if different sampling strategies exist and don't occupy the same hour."
                  "\nTimepoints are weighted based on their yearly weight."
->>>>>>> 0a08ab0a
         )
         # Rename to make legend proper
         quarter_dispatch = quarter_dispatch.rename_axis("Type", axis='columns')
         # Plot
-<<<<<<< HEAD
-        quarter_dispatch.plot.area(ax=ax, color=tools.get_colors(), xlabel="Hour of day (PST)",
-                                   ylabel="Sum of all dispatch (GW)")
-
-=======
         quarter_dispatch.plot.bar(ax=ax, stacked=True, color=tools.get_colors(), xlabel="Hour of day (PST)",
                                   ylabel="Average daily dispatch (GW)")
 
 
 def graph_total_dispatch(tools):
->>>>>>> 0a08ab0a
     # ---------------------------------- #
     # total_dispatch.png                 #
     # ---------------------------------- #
@@ -623,9 +576,6 @@
     ax = tools.get_new_axes(out="total_dispatch", title="Total dispatched electricity")
     # Plot
     total_dispatch.plot(kind='bar', stacked=True, ax=ax, color=tools.get_colors(len(total_dispatch)),
-<<<<<<< HEAD
-                        xlabel="Period", ylabel="Total dispatched electricity (TWh)")
-=======
                         xlabel="Period", ylabel="Total dispatched electricity (TWh)")
 
 
@@ -715,5 +665,4 @@
         quarter_dispatch = quarter_dispatch.rename_axis("Type", axis='columns')
         # Plot
         quarter_dispatch.plot.bar(ax=ax, stacked=True, color=tools.get_colors(), xlabel="Hour of day (PST)",
-                                  ylabel="Average daily curtailment (MW)")
->>>>>>> 0a08ab0a
+                                  ylabel="Average daily curtailment (MW)")