--- conflicted
+++ resolved
@@ -480,71 +480,6 @@
 
 
 def graph(tools):
-<<<<<<< HEAD
-    graph_curtailment_per_tech(tools)
-    graph_curtailment_per_hour(tools)
-    graph_total_dispatch(tools)
-    graph_dispatch(tools)
-
-
-def graph_dispatch(tools):
-    # --------------------- #
-    # dispatch.png          #
-    # --------------------- #
-    # Read dispatch.csv
-    df = tools.get_dataframe(csv='dispatch')
-    # Add the technology type column and filter out unneeded columns
-    df = tools.add_gen_type_column(df)
-    # Weight the dispatch based on the weight of the timepoint and convert to GW
-    df["weighted_dispatch_GW"] = df["DispatchGen_MW"] * df["tp_weight_in_year_hrs"] / 8760000
-    # Keep only important columns
-    df = df[["gen_type", "timestamp", "weighted_dispatch_GW"]]
-    # Sum the DispatchGen_MW for all technology types and timepoints
-    df = df.groupby(["gen_type", "timestamp"], as_index=False).sum()
-    # Create a datetime column with the datetime format
-    # dispatch["datetime"] = tools.pd.to_datetime(dispatch["timestamp"], format="%Y%m%d%H")
-    df.index = tools.pd.to_datetime(df["timestamp"], format="%Y%m%d%H")
-    # Keep only the last year
-    last_year = max(df.index.year)
-    df = df.loc[df.index.year == last_year]
-    # Convert to time zone
-    df = df.tz_localize("utc").tz_convert("US/Pacific")
-    # Add an hour and quarter column
-    df["hour"] = df.index.hour
-    df["quarter"] = df.index.quarter
-    # Sum across all technologies that are in the same hour and quarter
-    df = df.groupby(["hour", "gen_type", "quarter"], as_index=False).sum()[
-        ["quarter", "hour", "gen_type", "weighted_dispatch_GW"]]
-    # for each quarter...
-    for quarter in range(1, 5):
-        # get the dispatch for that quarter
-        quarter_dispatch = df[df['quarter'] == quarter]
-        # Skip if no timepoints in quarter
-        if len(quarter_dispatch) == 0:
-            continue
-        # Make it into a proper dataframe
-        quarter_dispatch = quarter_dispatch.pivot(index='hour', columns='gen_type', values='weighted_dispatch_GW')
-        # Sort the technologies by standard deviation to have the smoothest ones at the bottom of the stacked area plot
-        quarter_dispatch.loc["std"] = quarter_dispatch.std()
-        quarter_dispatch = quarter_dispatch.sort_values(by='std', axis=1)
-        quarter_dispatch = quarter_dispatch[:-1]
-        # Fill hours with no data with zero so x-axis doesn't skip hours
-        all_hours = tools.np.arange(0, 24, 1)
-        missing_hours = all_hours[~tools.np.isin(all_hours, quarter_dispatch.index)]
-        quarter_dispatch = quarter_dispatch.append(tools.pd.DataFrame(index=missing_hours)).sort_index().fillna(0)
-        # Get axes
-        ax = tools.get_new_axes(
-            out=f"dispatch-q{quarter}",
-            title=f"Average daily dispatch during Quarter {quarter} of {last_year}",
-            note="Spikiness appears if different sampling strategies exist and don't occupy the same hour."
-                 "\nTimepoints are weighted based on their yearly weight."
-        )
-        # Rename to make legend proper
-        quarter_dispatch = quarter_dispatch.rename_axis("Type", axis='columns')
-        # Plot
-        quarter_dispatch.plot.bar(ax=ax, stacked=True, color=tools.get_colors(), xlabel="Hour of day (PST)",
-                                  ylabel="Average daily dispatch (GW)")
-=======
     graph_hourly_dispatch(tools)
     graph_curtailment_per_tech(tools)
     graph_hourly_curtailment(tools)
@@ -579,7 +514,6 @@
         title="Average daily curtailment",
         ylabel="Average daily curtailment (MW)"
     )
->>>>>>> 50ed4b0d
 
 
 def graph_total_dispatch(tools):
@@ -631,12 +565,8 @@
     df = df.groupby(["period", "gen_type"], as_index=False).sum()
     df["Percent Curtailed"] = df["Curtailment_MW"] / (df['DispatchGen_MW'] + df["Curtailment_MW"])
     df = df.pivot_table(index="period", columns="gen_type", values="Percent Curtailed")
-<<<<<<< HEAD
-
-=======
     if len(df) == 0:  # No dispatch from renewable technologies
         return
->>>>>>> 50ed4b0d
     # Set the name of the legend.
     df = df.rename_axis("Type", axis='columns')
     # Get axes to graph on
@@ -648,66 +578,3 @@
     # Horizontal line at 100%
     # ax.axhline(y=1, linestyle="--", color='b')
 
-<<<<<<< HEAD
-
-def graph_curtailment_per_hour(tools):
-    # --------------------- #
-    # dispatch.png          #
-    # --------------------- #
-    # Read dispatch.csv
-    df = tools.get_dataframe(csv='dispatch')
-    # Keep only renewable
-    df = df[df["is_renewable"]]
-    # Add the technology type column and filter out unneeded columns
-    df = tools.add_gen_type_column(df)
-    # Weight the dispatch based on the weight of the timepoint and convert to GW
-    df["weighted_Curtailment_MW"] = df["Curtailment_MW"] * df["tp_weight_in_year_hrs"] / 8760
-    # Keep only important columns
-    df = df[["gen_type", "timestamp", "weighted_Curtailment_MW"]]
-    # Sum the DispatchGen_MW for all technology types and timepoints
-    df = df.groupby(["gen_type", "timestamp"], as_index=False).sum()
-    # Create a datetime column with the datetime format
-    # dispatch["datetime"] = tools.pd.to_datetime(dispatch["timestamp"], format="%Y%m%d%H")
-    df.index = tools.pd.to_datetime(df["timestamp"], format="%Y%m%d%H")
-    # Keep only the last year
-    last_year = max(df.index.year)
-    df = df.loc[df.index.year == last_year]
-    # Convert to time zone
-    df = df.tz_localize("utc").tz_convert("US/Pacific")
-    # Add an hour and quarter column
-    df["hour"] = df.index.hour
-    df["quarter"] = df.index.quarter
-    # Sum across all technologies that are in the same hour and quarter
-    df = df.groupby(["hour", "gen_type", "quarter"], as_index=False).sum()[
-        ["quarter", "hour", "gen_type", "weighted_Curtailment_MW"]]
-    # for each quarter...
-    for quarter in range(1, 5):
-        # get the dispatch for that quarter
-        quarter_dispatch = df[df['quarter'] == quarter]
-        # Skip if no timepoints in quarter
-        if len(quarter_dispatch) == 0:
-            continue
-        # Make it into a proper dataframe
-        quarter_dispatch = quarter_dispatch.pivot(index='hour', columns='gen_type', values='weighted_Curtailment_MW')
-        # Sort the technologies by standard deviation to have the smoothest ones at the bottom of the stacked area plot
-        quarter_dispatch.loc["std"] = quarter_dispatch.std()
-        quarter_dispatch = quarter_dispatch.sort_values(by='std', axis=1)
-        quarter_dispatch = quarter_dispatch[:-1]
-        # Fill hours with no data with zero so x-axis doesn't skip hours
-        all_hours = tools.np.arange(0, 24, 1)
-        missing_hours = all_hours[~tools.np.isin(all_hours, quarter_dispatch.index)]
-        quarter_dispatch = quarter_dispatch.append(tools.pd.DataFrame(index=missing_hours)).sort_index().fillna(0)
-        # Get axes
-        ax = tools.get_new_axes(
-            out=f"curtailment-q{quarter}",
-            title=f"Average daily curtailment during Quarter {quarter} of {last_year}",
-            note="Spikiness appears if different sampling strategies exist and don't occupy the same hour."
-                 "\nTimepoints are weighted based on their yearly weight."
-        )
-        # Rename to make legend proper
-        quarter_dispatch = quarter_dispatch.rename_axis("Type", axis='columns')
-        # Plot
-        quarter_dispatch.plot.bar(ax=ax, stacked=True, color=tools.get_colors(), xlabel="Hour of day (PST)",
-                                  ylabel="Average daily curtailment (MW)")
-=======
->>>>>>> 50ed4b0d
