#!/usr/bin/env python
# Copyright (c) 2015-2019 The Switch Authors. All rights reserved.
# Licensed under the Apache License, Version 2.0, which is in the LICENSE file.
<<<<<<< HEAD
from __future__ import print_function
=======
import sys, os, time, shlex, re
import cPickle as pickle
>>>>>>> e7670e04

from pyomo.environ import *
from pyomo.opt import SolverFactory, SolverStatus, TerminationCondition
import pyomo.version

import sys, os, time, shlex, re, inspect, textwrap, types
try:
    # Python 2
    import cPickle as pickle
except ImportError:
    import pickle

try:
    # Python 2
    input = raw_input
except NameError:
    pass

import switch_model
from switch_model.utilities import (
    create_model, _ArgumentParser, StepTimer, make_iterable, LogOutput, warn
)
from switch_model.upgrade import do_inputs_need_upgrade, upgrade_inputs

#paty's adition for debugging:
try:
    from IPython import embed
except:
    pass


def main(args=None, return_model=False, return_instance=False):

    timer = StepTimer()
    if args is None:
        # combine default arguments read from options.txt file with
        # additional arguments specified on the command line
        args = get_option_file_args(extra_args=sys.argv[1:])

    # Get options needed before any modules are loaded
    pre_module_options = parse_pre_module_options(args)

    # turn on post-mortem debugging mode if requested
    # (from http://stackoverflow.com/a/1237407 ; more options available there)
    if pre_module_options.debug:
        def debug(type, value, tb):
            import traceback
            try:
                from ipdb import pm
            except ImportError:
                from pdb import pm
            traceback.print_exception(type, value, tb)
            pm()
        sys.excepthook = debug

    # Write output to a log file if logging option is specified
    if pre_module_options.log_run_to_file:
        logs_dir = pre_module_options.logs_dir
    else:
        logs_dir = None # disables logging

    with LogOutput(logs_dir):

        # Look out for outdated inputs. This has to happen before modules.txt is
        # parsed to avoid errors from incompatible files.
        parser = _ArgumentParser(allow_abbrev=False, add_help=False)
        add_module_args(parser)
        module_options = parser.parse_known_args(args=args)[0]
        if(os.path.exists(module_options.inputs_dir) and
           do_inputs_need_upgrade(module_options.inputs_dir)):
            do_upgrade = query_yes_no(
                "Warning! Your inputs directory needs to be upgraded. "
                "Do you want to auto-upgrade now? We'll keep a backup of "
                "this current version."
            )
            if do_upgrade:
                upgrade_inputs(module_options.inputs_dir)
            else:
                print("Inputs need upgrade. Consider `switch upgrade --help`. Exiting.")
                stop_logging_output()
                return -1

        # build a module list based on configuration options, and add
        # the current module (to register define_arguments callback)
        modules = get_module_list(args)

        # Patch pyomo if needed, to allow reconstruction of expressions.
        # This must be done before the model is constructed.
        patch_pyomo()

        # Define the model
        model = create_model(modules, args=args)

        # Add any suffixes specified on the command line (usually only iis)
        add_extra_suffixes(model)

        # return the model as-is if requested
        if return_model and not return_instance:
            return model

        if model.options.reload_prior_solution:
            # TODO: allow a directory to be specified after --reload-prior-solution,
            # otherwise use outputs_dir.
            if not os.path.isdir(model.options.outputs_dir):
                raise IOError("Directory specified for prior solution does not exist.")

        # get a list of modules to iterate through
        iterate_modules = get_iteration_list(model)

        if model.options.verbose:
            print("\n=======================================================================")
            print("Switch {}, http://switch-model.org".format(switch_model.__version__))
            print("=======================================================================")
            print("Arguments:")
            print(", ".join(k+"="+repr(v) for k, v in model.options.__dict__.items() if v))
            print("Modules:\n"+", ".join(m for m in modules))
            if iterate_modules:
                print("Iteration modules:", iterate_modules)
            print("=======================================================================\n")
            print("Model created in {:.2f} s.".format(timer.step_time()))
            print("Loading inputs...")

        # create an instance (also reports time spent reading data and loading into model)
        instance = model.load_inputs()

        #### Below here, we refer to instance instead of model ####

        instance.pre_solve()
        if instance.options.verbose:
            print("Total time spent constructing model: {:.2f} s.\n".format(timer.step_time()))

        # return the instance as-is if requested
        if return_instance:
            if return_model:
                return (model, instance)
            else:
                return instance

<<<<<<< HEAD
=======
    # Look out for outdated inputs. This has to happen before modules.txt is
    # parsed to avoid errors from incompatible files.
    parser = _ArgumentParser(allow_abbrev=False, add_help=False)
    add_module_args(parser)
    module_options = parser.parse_known_args(args=args)[0]
    if(os.path.exists(module_options.inputs_dir) and
       do_inputs_need_upgrade(module_options.inputs_dir)):
        do_upgrade = query_yes_no(
            ("Warning! Your inputs directory needs to be upgraded. "
             "Do you want to auto-upgrade now? We'll keep a backup of "
             "this current version."))
        if do_upgrade:
            upgrade_inputs(module_options.inputs_dir)
        else:
            print "Inputs need upgrade. Consider `switch upgrade --help`. Exiting."
            sys.stdout = stdout_copy
            return -1

    # build a module list based on configuration options, and add
    # the current module (to register define_arguments callback)
    modules = get_module_list(args)
    
    # Patch pyomo if needed, to allow reconstruction of expressions.
    # This must be done before the model is constructed.
    patch_pyomo()

    # Define the model
    model = create_model(modules, args=args)

    # Add any suffixes specified on the command line (usually only iis)
    add_extra_suffixes(model)
    
    # return the model as-is if requested
    if return_model and not return_instance:
        return model

    if model.options.reload_prior_solution:
        if not os.path.isdir(model.options.outputs_dir):
            raise IOError("Specified outputs directory for solution exploration does not exist.")

    # get a list of modules to iterate through
    iterate_modules = get_iteration_list(model)
    
    if model.options.verbose:
        creation_time = time.time()
        print "\n======================================================================="
        print "SWITCH model created in {:.2f} s.\nArguments:".format(creation_time - start_time)
        print ", ".join(k+"="+repr(v) for k, v in model.options.__dict__.items() if v)
        print "Modules:\n"+", ".join(m for m in modules)
        if iterate_modules:
            print "Iteration modules:", iterate_modules
        print "=======================================================================\n"
        print "Loading inputs..."

    # create an instance
    instance = model.load_inputs()
    instance.pre_solve()
    instantiation_time = time.time()
    if model.options.verbose:
        print "Inputs loaded in {:.2f} s.\n".format(instantiation_time - creation_time)
        
    #Paty's addition for debugging:
    #embed()
    
    # return the instance as-is if requested
    if return_instance:
        if return_model:
            return (model, instance)
        else:
            return instance

    if model.options.reload_prior_solution:
        reload_prior_solution_from_pickle(instance, model.options.outputs_dir)
    else:
>>>>>>> e7670e04
        # make sure the outputs_dir exists (used by some modules during iterate)
        # use a race-safe approach in case this code is run in parallel
        try:
            os.makedirs(instance.options.outputs_dir)
        except OSError:
            # directory probably exists already, but double-check
            if not os.path.isdir(instance.options.outputs_dir):
                raise

        if instance.options.reload_prior_solution:
            print('Loading prior solution...')
            reload_prior_solution_from_pickle(instance, instance.options.outputs_dir)
            if instance.options.verbose:
                print(
                    'Loaded previous results into model instance in {:.2f} s.'
                    .format(timer.step_time())
                )
        else:
<<<<<<< HEAD
            # solve the model (reports time for each step as it goes)
            if iterate_modules:
                if instance.options.verbose:
                    print("Iterating model...")
                iterate(instance, iterate_modules)
            else:
                results = solve(instance)
                if instance.options.verbose:
                    print("")
                    print("Optimization termination condition was {}.".format(
                        results.solver.termination_condition))
                    if str(results.solver.message) != '<undefined>':
                        print('Solver message: {}'.format(results.solver.message))
                    print("")

                if instance.options.verbose:
                    timer.step_time() # restart counter for next step

                if not instance.options.no_save_solution:
                    save_results(instance, instance.options.outputs_dir)
                    if instance.options.verbose:
                        print('Saved results in {:.2f} s.'.format(timer.step_time()))

        # report results
        # (repeated if model is reloaded, to automatically run any new export code)
        if not instance.options.no_post_solve:
            if instance.options.verbose:
                print("Executing post solve functions...")
            instance.post_solve()
            if instance.options.verbose:
                print("Post solve processing completed in {:.2f} s.".format(timer.step_time()))

    # end of LogOutput block

    if instance.options.interact:
=======
            results = solve(instance)
            if model.options.verbose:
                print "Optimization termination condition was {}.\n".format(
                    results.solver.termination_condition)
		#Paty's addition for debugging:
    	#embed()
    
        # report/save results
        if model.options.verbose:
            post_solve_start_time = time.time()
            print "Executing post solve functions..."
        instance.post_solve()
        if model.options.verbose:
            post_solve_end_time = time.time()
            print "Post solve processing completed in {:.2f} s.".format(
                post_solve_end_time - post_solve_start_time)

    # return stdout to original
    sys.stdout = stdout_copy

    if model.options.interact or model.options.reload_prior_solution:
>>>>>>> e7670e04
        m = instance  # present the solved model as 'm' for convenience
        banner = (
            "\n"
            "=======================================================================\n"
            "Entering interactive Python shell.\n"
            "Abstract model is in 'model' variable; \n"
            "Solved instance is in 'instance' and 'm' variables.\n"
            "Type ctrl-d or exit() to exit shell.\n"
            "=======================================================================\n"
        )
        import code
        code.interact(banner=banner, local=dict(list(globals().items()) + list(locals().items())))


def reload_prior_solution_from_pickle(instance, outdir):
    with open(os.path.join(outdir, 'results.pickle'), 'rb') as fh:
         results = pickle.load(fh)
    instance.solutions.load_from(results)
    return instance


def reload_prior_solution_from_pickle(instance, outdir):
    with open(os.path.join(outdir, 'results.pickle'), 'rb') as fh:
         results = pickle.load(fh)
    instance.solutions.load_from(results)
    return instance 


patched_pyomo = False
def patch_pyomo():
    global patched_pyomo
    if not patched_pyomo:
        patched_pyomo = True
        # patch Pyomo if needed

        # Pyomo 4.2 and 4.3 mistakenly discard the original rule during
        # Expression.construct. This makes it impossible to reconstruct
        # expressions (e.g., for iterated models). So we patch it.
        if (4, 2) <= pyomo.version.version_info[:2] <= (4, 3):
            # test whether patch is needed:
            m = ConcreteModel()
            m.e = Expression(rule=lambda m: 0)
            if hasattr(m.e, "_init_rule") and m.e._init_rule is None:
                # add a deprecation warning here when we stop supporting Pyomo 4.2 or 4.3
                old_construct = pyomo.environ.Expression.construct
                def new_construct(self, *args, **kwargs):
                    # save rule, call the function, then restore it
                    _init_rule = self._init_rule
                    old_construct(self, *args, **kwargs)
                    self._init_rule = _init_rule
                pyomo.environ.Expression.construct = new_construct
            del m

        # Pyomo 5.1.1 (and maybe others) is very slow to load prior solutions because
        # it does a full-component search for each component name as it assigns the
        # data. This ends up taking longer than solving the model. So we micro-
        # patch pyomo.core.base.PyomoModel.ModelSolutions.add_solution to use
        # Pyomo's built-in caching system for component names.
        # TODO: create a pull request for Pyomo to do this
        # NOTE: space inside the long quotes is significant; must match the Pyomo code
        old_code = """
                    for obj in instance.component_data_objects(Var):
                        cache[obj.name] = obj
                    for obj in instance.component_data_objects(Objective, active=True):
                        cache[obj.name] = obj
                    for obj in instance.component_data_objects(Constraint, active=True):
                        cache[obj.name] = obj"""
        new_code = """
                    # use buffer to avoid full search of component for data object
                    # which introduces a delay that is quadratic in model size
                    buf=dict()
                    for obj in instance.component_data_objects(Var):
                        cache[obj.getname(fully_qualified=True, name_buffer=buf)] = obj
                    for obj in instance.component_data_objects(Objective, active=True):
                        cache[obj.getname(fully_qualified=True, name_buffer=buf)] = obj
                    for obj in instance.component_data_objects(Constraint, active=True):
                        cache[obj.getname(fully_qualified=True, name_buffer=buf)] = obj"""

        from pyomo.core.base.PyomoModel import ModelSolutions
        add_solution_code = inspect.getsource(ModelSolutions.add_solution)
        if old_code in add_solution_code:
            # create and inject a new version of the method
            add_solution_code = add_solution_code.replace(old_code, new_code)
            replace_method(ModelSolutions, 'add_solution', add_solution_code)
        else:
            print(
                "NOTE: The patch to pyomo.core.base.PyomoModel.ModelSolutions.add_solution "
                "has been deactivated because the Pyomo source code has changed. "
                "Check whether this patch is still needed and edit {} accordingly."
                .format(__file__)
            )

def replace_method(class_ref, method_name, new_source_code):
    """
    Replace specified class method with a compiled version of new_source_code.
    """
    orig_method = getattr(class_ref, method_name)
    # compile code into a function
    workspace = dict()
    exec(textwrap.dedent(new_source_code), workspace)
    new_method = workspace[method_name]
    # create a new function with the same body, but using the old method's namespace
    new_func = types.FunctionType(
        new_method.__code__,
        orig_method.__globals__,
        orig_method.__name__,
        orig_method.__defaults__,
        orig_method.__closure__
    )
    # note: this normal function will be automatically converted to an unbound
    # method when it is assigned as an attribute of a class
    setattr(class_ref, method_name, new_func)


def reload_prior_solution_from_csvs(instance):
    """
    Assign values to all model variables from <variable>.csv files saved after
    previous solution. (Not currently used.)
    """
    import csv
    var_objects = instance.component_objects(Var)
    for var in var_objects:
        var_file = os.path.join(instance.options.outputs_dir, '{}.csv'.format(var.name))
        if not os.path.isfile(var_file):
            raise RuntimeError(
                "Tab output file for variable {} cannot be found in outputs "
                "directory. Exiting.".format(var.name)
            )
        try:
            # check types of the first tuple of keys for this variable
            key_types = [type(i) for i in make_iterable(next(var.iterkeys()))]
        except StopIteration:
            key_types = []  # no keys
        with open(var_file,'r') as f:
            reader = csv.reader(f, delimiter=',')
            next(reader) # skip headers
            for row in reader:
                index = tuple(t(k) for t, k in zip(key_types, row[:-1]))
                try:
                    v = var[index]
                except KeyError:
                    raise KeyError(
                        "Unable to set value for {}[{}]; index is invalid."
                        .format(var.name, keys)
                    )
                if row[-1] == '':
                    # Variables that are not used in the model end up with no
                    # value after the solve and get saved as blanks; we skip those.
                    continue
                val = float(row[-1])
                if v.is_integer() or v.is_binary():
                    val = int(val)
                v.value = val
        if instance.options.verbose:
            print('Loaded variable {} values into instance.'.format(var.name))


def iterate(m, iterate_modules, depth=0):
    """Iterate through all modules listed in the iterate_list (usually iterate.txt),
    if any. If there is no iterate_list, then this will just solve the model once.

    If it exists, the iterate_list contains one row per level of iteration,
    and each row contains a list of modules to test for iteration at that level
    (these can be separated with commas, spaces or tabs).
    The model will run through the levels like nested loops, running the lowest level
    till it converges, then advancing the next higher level by one step, then running the
    lowest level to convergence/completion again, repeating until all levels are complete.
    During each iteration, the pre_iterate() and post_iterate() functions of each specified
    module (if they exist) will be called before and after solving. When a module is
    converged or completed, its post_iterate() function should return True.
    All modules specified in the iterate_list should also be loaded via the module_list
    or include_module(s) arguments.
    """

    # create or truncate the iteration tree
    if depth == 0:
        m.iteration_node = tuple()

    if depth == len(iterate_modules):
        # asked to converge at the deepest level
        # just preprocess to reflect all changes and then solve
        m.preprocess()
        solve(m)
    else:
        # iterate until converged at the current level

        # note: the modules in iterate_modules were also specified in the model's
        # module list, and have already been loaded, so they are accessible via sys.modules
        # This prepends 'switch_model.' if needed, to be consistent with modules.txt.
        current_modules = [
            sys.modules[module_name if module_name in sys.modules else 'switch_model.' + module_name]
            for module_name in iterate_modules[depth]]

        j = 0
        converged = False
        while not converged:
            # take one step at the current level
            if m.options.max_iter is not None and j >= m.options.max_iter:
                break

            converged = True

            # pre-iterate modules at this level
            m.iteration_number = j
            m.iteration_node = m.iteration_node[:depth] + (j,)
            for module in current_modules:
                converged = iterate_module_func(m, module, 'pre_iterate', converged)

            # converge the deeper-level modules, if any (inner loop)
            iterate(m, iterate_modules, depth=depth+1)

            # post-iterate modules at this level
            m.iteration_number = j      # may have been changed during iterate()
            m.iteration_node = m.iteration_node[:depth] + (j,)
            for module in current_modules:
                converged = iterate_module_func(m, module, 'post_iterate', converged)

            j += 1
        if converged:
            print("Iteration of {ms} was completed after {j} rounds.".format(ms=iterate_modules[depth], j=j))
        else:
            print("Iteration of {ms} was stopped after {j} iterations without convergence.".format(ms=iterate_modules[depth], j=j))
    return

def iterate_module_func(m, module, func, converged):
    """Call function func() in specified module (if available) and use the result to
    adjust model convergence status. If func doesn't exist or returns None, convergence
    status will not be changed."""
    module_converged = None
    iter_func = getattr(module, func, None)
    if iter_func is not None:
        module_converged = iter_func(m)
    if module_converged is None:
        # module is not taking a stand on whether the model has converged
        return converged
    else:
        return converged and module_converged


def define_arguments(argparser):
    # callback function to define model configuration arguments while the model is built

    # add arguments needed before modules are loaded
    # here to add them to the solve.py help
    add_pre_module_args(argparser)

    # add standard module arguments (not used later, but this adds them to the help)
    add_module_args(argparser)

    # iteration options
    argparser.add_argument(
        "--iterate-list", default=None,
        help="Text file with a list of modules to iterate until converged (default is iterate.txt); "
             "each row is one level of iteration, and there can be multiple modules on each row"
    )
    argparser.add_argument(
        "--max-iter", type=int, default=None,
        help="Maximum number of iterations to complete at each level for iterated models"
    )

    # scenario information
    argparser.add_argument(
        "--scenario-name", default="", help="Name of research scenario represented by this model"
    )

    # note: pyomo has a --solver-suffix option but it is not clear
    # whether that does the same thing as --suffix defined here,
    # so we don't reuse the same name.
<<<<<<< HEAD
    argparser.add_argument("--suffixes", "--suffix", nargs="+", action='extend', default=[],
=======
    argparser.add_argument("--suffixes", "--suffix", nargs="+", default=['rc','dual','slack'],
>>>>>>> e7670e04
        help="Extra suffixes to add to the model and exchange with the solver (e.g., iis, rc, dual, or slack)")

    # Define solver-related arguments
    # These are a subset of the arguments offered by "pyomo solve --solver=cplex --help"
    argparser.add_argument("--solver", default="glpk",
        help='Name of Pyomo solver to use for the model (default is "glpk")')
    argparser.add_argument("--solver-manager", default="serial",
        help='Name of Pyomo solver manager to use for the model ("neos" to use remote NEOS server)')
    argparser.add_argument("--solver-io", default=None, help="Method for Pyomo to use to communicate with solver")
    # note: pyomo has a --solver-options option but it is not clear
    # whether that does the same thing as --solver-options-string so we don't reuse the same name.
    argparser.add_argument("--solver-options-string", default=None,
        help='A quoted string of options to pass to the model solver. Each option must be of the form option=value. '
            '(e.g., --solver-options-string "mipgap=0.001 primalopt=\'\' advance=2 threads=1")')
    argparser.add_argument("--keepfiles", action='store_true', default=None,
        help="Keep temporary files produced by the solver (may be useful with --symbolic-solver-labels)")
    argparser.add_argument(
        "--stream-output", "--stream-solver", action='store_true', dest="tee", default=None,
        help="Display information from the solver about its progress (usually combined with a suitable --solver-options-string)")
    argparser.add_argument(
        "--no-stream-output", "--no-stream-solver", action='store_false', dest="tee", default=None,
        help="Don't display information from the solver about its progress")
    argparser.add_argument(
        "--symbolic-solver-labels", action='store_true', default=None,
        help='Use symbol names derived from the model when interfacing with the solver. '
            'See "pyomo solve --solver=x --help" for more details.')
    argparser.add_argument("--tempdir", default=None,
        help='The name of a directory to hold temporary files produced by the solver. '
             'This is usually paired with --keepfiles and --symbolic-solver-labels.')
    argparser.add_argument(
        '--retrieve-cplex-mip-duals', default=False, action='store_true',
        help=(
            "Patch Pyomo's solver script for cplex to re-solve and retrieve "
            "dual values for mixed-integer programs."
        )
    )

    # NOTE: the following could potentially be made into standard arguments for all models,
    # e.g. by defining them in a define_standard_arguments() function in switch.utilities.py

    # Define input/output options
    # note: --inputs-dir is defined in add_module_args, because it may specify the
    # location of the module list (deprecated)
    # argparser.add_argument("--inputs-dir", default="inputs",
    #     help='Directory containing input files (default is "inputs")')
    argparser.add_argument(
        "--input-alias", "--input-aliases", dest="input_aliases", nargs='+', default=[],
        help='List of input file substitutions, in form of standard_file.csv=alternative_file.csv, '
        'useful for sensitivity studies with different inputs.')
    argparser.add_argument("--outputs-dir", default="outputs",
        help='Directory to write output files (default is "outputs")')

    # General purpose arguments
    argparser.add_argument(
        '--verbose', '-v', dest='verbose', default=False, action='store_true',
        help='Show information about model preparation and solution')
    argparser.add_argument(
        '--quiet', '-q', dest='verbose', action='store_false',
        help="Don't show information about model preparation and solution (cancels --verbose setting)")
    argparser.add_argument(
        '--no-post-solve', default=False, action='store_true',
        help="Don't run post-solve code on the completed model (i.e., reporting functions).")
    argparser.add_argument(
        '--reload-prior-solution', default=False, action='store_true',
        help='Load a previously saved solution; useful for re-running post-solve code or interactively exploring the model (via --interact).')
    argparser.add_argument(
        '--no-save-solution', default=False, action='store_true',
        help="Don't save solution after model is solved.")
    argparser.add_argument(
        '--interact', default=False, action='store_true',
        help='Enter interactive shell after solving the instance to enable inspection of the solved model.')


def add_module_args(parser):
    parser.add_argument(
        "--module-list", default=None,
        help='Text file with a list of modules to include in the model (default is "modules.txt")'
    )
    parser.add_argument(
        "--include-modules", "--include-module", dest="include_exclude_modules", nargs='+',
        action='include', default=[],
        help="Module(s) to add to the model in addition to any specified with --module-list file"
    )
    parser.add_argument(
        "--exclude-modules", "--exclude-module", dest="include_exclude_modules", nargs='+',
        action='exclude', default=[],
        help="Module(s) to remove from the model after processing --module-list file and prior --include-modules arguments"
    )
    # note: we define --inputs-dir here because it may be used to specify the location of
    # the module list, which is needed before it is loaded.
    parser.add_argument("--inputs-dir", default="inputs",
        help='Directory containing input files (default is "inputs")')


def add_pre_module_args(parser):
    """
    Add arguments needed before any modules are loaded.
    """
    parser.add_argument("--log-run", dest="log_run_to_file", default=False, action="store_true",
                        help="Log output to a file.")
    parser.add_argument("--logs-dir", dest="logs_dir", default="logs",
                        help='Directory containing log files (default is "logs"')
    parser.add_argument("--debug", action="store_true", default=False,
                        help='Automatically start pdb debugger on exceptions')


def parse_pre_module_options(args):
    """
    Parse and return options needed before modules are loaded.
    """
    parser = _ArgumentParser(allow_abbrev=False, add_help=False)
    add_pre_module_args(parser)
    pre_module_args = parser.parse_known_args(args=args)[0]

    return pre_module_args


def get_module_list(args):
    # parse module options
    parser = _ArgumentParser(allow_abbrev=False, add_help=False)
    add_module_args(parser)
    module_options = parser.parse_known_args(args=args)[0]

    # identify modules to load
    module_list_file = module_options.module_list

    # search first in the current directory
    if module_list_file is None and os.path.exists("modules.txt"):
        module_list_file = "modules.txt"
    # search next in the inputs directory ('inputs' by default)
    if module_list_file is None:
        test_path = os.path.join(module_options.inputs_dir, "modules.txt")
        if os.path.exists(test_path):
            module_list_file = test_path
    if module_list_file is None:
        # note: this could be a RuntimeError, but then users can't do "switch solve --help" in a random directory
        # (alternatively, we could provide no warning at all, since the user can specify --include-modules in the arguments)
        print("WARNING: No module list found. Please create a modules.txt file with a list of modules to use for the model.")
        modules = []
    else:
        # if it exists, the module list contains one module name per row (no .py extension)
        # we strip whitespace from either end (because those errors can be annoyingly hard to debug).
        # We also omit blank lines and lines that start with "#"
        # Otherwise take the module names as given.
        with open(module_list_file) as f:
            modules = [r.strip() for r in f.read().splitlines()]
        modules = [m for m in modules if m and not m.startswith("#")]

    # adjust modules as requested by the user
    # include_exclude_modules format: [('include', [mod1, mod2]), ('exclude', [mod3])]
    for action, mods in module_options.include_exclude_modules:
        if action == 'include':
            for module_name in mods:
                if module_name not in modules:  # maybe we should raise an error if already present?
                    modules.append(module_name)
        if action == 'exclude':
            for module_name in mods:
                try:
                    modules.remove(module_name)
                except ValueError:
                    raise ValueError(            # maybe we should just pass?
                        'Unable to exclude module {} because it was not '
                        'previously included.'.format(module_name)
                    )

    # add this module, since it has callbacks, e.g. define_arguments for iteration and suffixes
    modules.append("switch_model.solve")

    return modules


def get_iteration_list(m):
    # Identify modules to iterate until convergence (if any)
    iterate_list_file = m.options.iterate_list
    if iterate_list_file is None and os.path.exists("iterate.txt"):
        iterate_list_file = "iterate.txt"
    if iterate_list_file is None:
        iterate_modules = []
    else:
        with open(iterate_list_file) as f:
            iterate_rows = f.read().splitlines()
            iterate_rows = [r.strip() for r in iterate_rows]
            iterate_rows = [r for r in iterate_rows if r and not r.startswith("#")]
        # delimit modules at the same level with space(s), tab(s) or comma(s)
        iterate_modules = [re.sub("[ \t,]+", " ", r).split(" ") for r in iterate_rows]
    return iterate_modules

def get_option_file_args(dir='.', extra_args=[]):

    args = []
    # retrieve base arguments from options.txt (if present)
    # note: these can be on multiple lines to ease editing,
    # and lines can be commented out with #
    options_path = os.path.join(dir, "options.txt")
    if os.path.exists(options_path):
        with open(options_path) as f:
            base_options = f.read().splitlines()
        for r in base_options:
            if not r.lstrip().startswith("#"):
                args.extend(shlex.split(r))
    args.extend(extra_args)
    return args

# Generic argument-related code; could potentially be moved to utilities.py
# if we want to make these standard parts of Switch.

def add_extra_suffixes(model):
    """
    Add any suffix objects requested in the configuration options.
    We assume they will be used for import or export of floating-point values
    note: modules that need suffixes should normally just create them (possibly
    checking whether they already exist first). Then solve() will automatically
    pass them to the solver.
    """
    for suffix in model.options.suffixes:
        if not hasattr(model, suffix):
            setattr(model, suffix, Suffix(direction=Suffix.IMPORT_EXPORT))


def solve(model):
    if not hasattr(model, "solver"):
        # Create a solver object the first time in. We don't do this until a solve is
        # requested, because sometimes a different solve function may be used,
        # with its own solver object (e.g., with runph or a parallel solver server).
        # In those cases, we don't want to go through the expense of creating an
        # unused solver object, or get errors if the solver options are invalid.
        model.solver = SolverFactory(model.options.solver, solver_io=model.options.solver_io)

        # patch for Pyomo < 4.2
        # note: Pyomo added an options_string argument to solver.solve() in Pyomo 4.2 rev 10587.
        # (See https://software.sandia.gov/trac/pyomo/browser/pyomo/trunk/pyomo/opt/base/solvers.py?rev=10587 )
        # This is misreported in the documentation as options=, but options= actually accepts a dictionary.
        if model.options.solver_options_string and not hasattr(model.solver, "_options_string_to_dict"):
            for k, v in _options_string_to_dict(model.options.solver_options_string).items():
                model.solver.options[k] = v

        # import pdb; pdb.set_trace()
        model.solver_manager = SolverManagerFactory(model.options.solver_manager)

    # get solver arguments
    solver_args = dict(
        options_string=model.options.solver_options_string,
        keepfiles=model.options.keepfiles,
        tee=model.options.tee,
        symbolic_solver_labels=model.options.symbolic_solver_labels
    )
    # drop all the unspecified options
    solver_args = {k: v for (k, v) in solver_args.items() if v is not None}

    # Automatically send all defined suffixes to the solver
    solver_args["suffixes"] = [
        c.name for c in model.component_objects(ctype=Suffix)
    ]

    # note: the next few lines are faster than the line above, but seem risky:
    # i = m._ctypes.get(Suffix, [None])[0]
    # solver_args["suffixes"] = []
    # while i is not None:
    #     c, i = m._decl_order[i]
    #     solver_args[suffixes].append(c.name)

    # patch for Pyomo < 4.2
    if not hasattr(model.solver, "_options_string_to_dict"):
        solver_args.pop("options_string", "")

    # patch Pyomo to retrieve MIP duals from cplex if needed
    if model.options.retrieve_cplex_mip_duals:
        retrieve_cplex_mip_duals()

    # solve the model
    if model.options.verbose:
        timer = StepTimer()
        print("Solving model...")

    if model.options.tempdir is not None:
        # from https://software.sandia.gov/downloads/pub/pyomo/PyomoOnlineDocs.html#_changing_the_temporary_directory
        from pyutilib.services import TempfileManager
        TempfileManager.tempdir = model.options.tempdir

    results = model.solver_manager.solve(model, opt=model.solver, **solver_args)
    #import pdb; pdb.set_trace()

    # Load the solution data into the results object (it only has execution
    # metadata by default in recent versions of Pyomo). This will enable us to
    # save and restore model solutions; the results object can be pickled to a
    # file on disk, but the instance cannot. 
    # https://stackoverflow.com/questions/39941520/pyomo-ipopt-does-not-return-solution
    # 
    model.solutions.store_to(results)
    model.last_results = results

    if model.options.verbose:
        print("Solved model. Total time spent in solver: {:2f} s.".format(timer.step_time()))

<<<<<<< HEAD
    # Treat infeasibility as an error, rather than trying to load and save the results
    # (note: in this case, results.solver.status may be SolverStatus.warning instead of
    # SolverStatus.error)
    if (results.solver.termination_condition == TerminationCondition.infeasible):
=======
# Paty's addition for debugging:
 #   embed()

    # Only return if the model solved correctly, otherwise throw a useful error
    if(results.solver.status == SolverStatus.ok and
       results.solver.termination_condition == TerminationCondition.optimal):
        return results
    elif (results.solver.termination_condition == TerminationCondition.infeasible):
>>>>>>> e7670e04
        if hasattr(model, "iis"):
            print("Model was infeasible; irreducibly inconsistent set (IIS) returned by solver:")
            print("\n".join(sorted(c.name for c in model.iis)))
        else:
            print("Model was infeasible; if the solver can generate an irreducibly inconsistent set (IIS),")
            print("more information may be available by setting the appropriate flags in the ")
            print('solver_options_string and calling this script with "--suffixes iis".')
        raise RuntimeError("Infeasible model")

    # Raise an error if the solver failed to produce a solution
    # Note that checking for results.solver.status in {SolverStatus.ok,
    # SolverStatus.warning} is not enough because with a warning there will
    # sometimes be a solution and sometimes not.
    # Note: the results object originally contains values for model components
    # in results.solution.variable, etc., but pyomo.solvers.solve erases it via
    # result.solution.clear() after calling model.solutions.load_from() with it.
    # load_from() loads values into the model.solutions._entry, so we check there.
    # (See pyomo.PyomoModel.ModelSolutions.add_solution() for the code that
    # actually creates _entry).
    # Another option might be to check that model.solutions[-1].status (previously
    # result.solution.status, but also cleared) is in
    # pyomo.opt.SolutionStatus.['optimal', 'bestSoFar', 'feasible', 'globallyOptimal', 'locallyOptimal'],
    # but this seems pretty foolproof (if undocumented).
    if len(model.solutions[-1]._entry['variable']) == 0:
        # no solution returned
        print("Solver terminated without a solution.")
        print("  Solver Status: ", results.solver.status)
        print("  Solution Status: ", model.solutions[-1].status)
        print("  Termination Condition: ", results.solver.termination_condition)
        if model.options.solver == 'glpk' and results.solver.termination_condition == TerminationCondition.other:
            print("Hint: glpk has been known to classify infeasible problems as 'other'.")
        raise RuntimeError("Solver failed to find an optimal solution.")

    # Report any warnings; these are written to stderr so users can find them in
    # error logs (e.g. on HPC systems). These can occur, e.g., if solver reaches
    # time limit or iteration limit but still returns a valid solution
    if results.solver.status == SolverStatus.warning:
        warn(
            "Solver terminated with warning.\n"
            + "  Solution Status: {}\n".format(model.solutions[-1].status)
            + "  Termination Condition: {}".format(results.solver.termination_condition)
        )

    ### process and return solution ###

    # Cache a copy of the results object, to allow saving and restoring model
    # solutions later.
    model.last_results = results
    return results

def retrieve_cplex_mip_duals():
    """patch Pyomo's solver to retrieve duals and reduced costs for MIPs
    from cplex lp solver. (This could be made permanent in
    pyomo.solvers.plugins.solvers.CPLEX.create_command_line)."""
    from pyomo.solvers.plugins.solvers.CPLEX import CPLEXSHELL
    old_create_command_line = CPLEXSHELL.create_command_line
    def new_create_command_line(*args, **kwargs):
        # call original command
        command = old_create_command_line(*args, **kwargs)
        # alter script
        if hasattr(command, 'script') and 'optimize\n' in command.script:
            command.script = command.script.replace(
                'optimize\n',
                'optimize\nchange problem fix\noptimize\n'
                # see http://www-01.ibm.com/support/docview.wss?uid=swg21399941
                # and http://www-01.ibm.com/support/docview.wss?uid=swg21400009
            )
            print("changed CPLEX solve script to the following:")
            print(command.script)
        else:
            print (
                "Unable to patch CPLEX solver script to retrieve duals "
                "for MIP problems"
            )
        return command
    new_create_command_line.is_patched = True
    if not getattr(CPLEXSHELL.create_command_line, 'is_patched', False):
        CPLEXSHELL.create_command_line = new_create_command_line


# taken from https://software.sandia.gov/trac/pyomo/browser/pyomo/trunk/pyomo/opt/base/solvers.py?rev=10784
# This can be removed when all users are on Pyomo 4.2
import pyutilib
def _options_string_to_dict(istr):
    ans = {}
    istr = istr.strip()
    if not istr:
        return ans
    if istr[0] == "'" or istr[0] == '"':
        istr = eval(istr)
    tokens = pyutilib.misc.quote_split('[ ]+',istr)
    for token in tokens:
        index = token.find('=')
        if index == -1:
            raise ValueError(
                "Solver options must have the form option=value: '{}'".format(istr))
        try:
            val = eval(token[(index+1):])
        except:
            val = token[(index+1):]
        ans[token[:index]] = val
    return ans

def save_results(instance, outdir):
    """
    Save model solution for later reuse.

    Note that this pickles a solver results object because the instance itself
    cannot be pickled -- see
    https://stackoverflow.com/questions/39941520/pyomo-ipopt-does-not-return-solution
    """
    # First, save the full solution data to the results object, because recent
    # versions of Pyomo only store execution metadata there by default.
    instance.solutions.store_to(instance.last_results)
    with open(os.path.join(outdir, 'results.pickle'), 'wb') as fh:
        pickle.dump(instance.last_results, fh, protocol=-1)
    # remove the solution from the results object, to minimize long-term memory use
    instance.last_results.solution.clear()



def query_yes_no(question, default="yes"):
    """Ask a yes/no question via input() and return their answer.

    "question" is a string that is presented to the user.
    "default" is the presumed answer if the user just hits <Enter>.
        It must be "yes" (the default), "no" or None (meaning
        an answer is required of the user).

    The "answer" return value is True for "yes" or False for "no".
    """
    valid = {"yes": True, "y": True, "ye": True,
             "no": False, "n": False}
    if default is None:
        prompt = " [y/n] "
    elif default == "yes":
        prompt = " [Y/n] "
    elif default == "no":
        prompt = " [y/N] "
    else:
        raise ValueError("invalid default answer: '%s'" % default)

    while True:
        sys.stdout.write(question + prompt)
        choice = input().lower()
        if default is not None and choice == '':
            return valid[default]
        elif choice in valid:
            return valid[choice]
        else:
            sys.stdout.write("Please respond with 'yes' or 'no' "
                             "(or 'y' or 'n').\n")


###############

if __name__ == "__main__":
    main()<|MERGE_RESOLUTION|>--- conflicted
+++ resolved
@@ -1,12 +1,7 @@
 #!/usr/bin/env python
 # Copyright (c) 2015-2019 The Switch Authors. All rights reserved.
 # Licensed under the Apache License, Version 2.0, which is in the LICENSE file.
-<<<<<<< HEAD
 from __future__ import print_function
-=======
-import sys, os, time, shlex, re
-import cPickle as pickle
->>>>>>> e7670e04
 
 from pyomo.environ import *
 from pyomo.opt import SolverFactory, SolverStatus, TerminationCondition
@@ -138,6 +133,9 @@
         if instance.options.verbose:
             print("Total time spent constructing model: {:.2f} s.\n".format(timer.step_time()))
 
+        # Paty's addition for debugging:
+        # embed()
+
         # return the instance as-is if requested
         if return_instance:
             if return_model:
@@ -145,83 +143,6 @@
             else:
                 return instance
 
-<<<<<<< HEAD
-=======
-    # Look out for outdated inputs. This has to happen before modules.txt is
-    # parsed to avoid errors from incompatible files.
-    parser = _ArgumentParser(allow_abbrev=False, add_help=False)
-    add_module_args(parser)
-    module_options = parser.parse_known_args(args=args)[0]
-    if(os.path.exists(module_options.inputs_dir) and
-       do_inputs_need_upgrade(module_options.inputs_dir)):
-        do_upgrade = query_yes_no(
-            ("Warning! Your inputs directory needs to be upgraded. "
-             "Do you want to auto-upgrade now? We'll keep a backup of "
-             "this current version."))
-        if do_upgrade:
-            upgrade_inputs(module_options.inputs_dir)
-        else:
-            print "Inputs need upgrade. Consider `switch upgrade --help`. Exiting."
-            sys.stdout = stdout_copy
-            return -1
-
-    # build a module list based on configuration options, and add
-    # the current module (to register define_arguments callback)
-    modules = get_module_list(args)
-    
-    # Patch pyomo if needed, to allow reconstruction of expressions.
-    # This must be done before the model is constructed.
-    patch_pyomo()
-
-    # Define the model
-    model = create_model(modules, args=args)
-
-    # Add any suffixes specified on the command line (usually only iis)
-    add_extra_suffixes(model)
-    
-    # return the model as-is if requested
-    if return_model and not return_instance:
-        return model
-
-    if model.options.reload_prior_solution:
-        if not os.path.isdir(model.options.outputs_dir):
-            raise IOError("Specified outputs directory for solution exploration does not exist.")
-
-    # get a list of modules to iterate through
-    iterate_modules = get_iteration_list(model)
-    
-    if model.options.verbose:
-        creation_time = time.time()
-        print "\n======================================================================="
-        print "SWITCH model created in {:.2f} s.\nArguments:".format(creation_time - start_time)
-        print ", ".join(k+"="+repr(v) for k, v in model.options.__dict__.items() if v)
-        print "Modules:\n"+", ".join(m for m in modules)
-        if iterate_modules:
-            print "Iteration modules:", iterate_modules
-        print "=======================================================================\n"
-        print "Loading inputs..."
-
-    # create an instance
-    instance = model.load_inputs()
-    instance.pre_solve()
-    instantiation_time = time.time()
-    if model.options.verbose:
-        print "Inputs loaded in {:.2f} s.\n".format(instantiation_time - creation_time)
-        
-    #Paty's addition for debugging:
-    #embed()
-    
-    # return the instance as-is if requested
-    if return_instance:
-        if return_model:
-            return (model, instance)
-        else:
-            return instance
-
-    if model.options.reload_prior_solution:
-        reload_prior_solution_from_pickle(instance, model.options.outputs_dir)
-    else:
->>>>>>> e7670e04
         # make sure the outputs_dir exists (used by some modules during iterate)
         # use a race-safe approach in case this code is run in parallel
         try:
@@ -240,7 +161,6 @@
                     .format(timer.step_time())
                 )
         else:
-<<<<<<< HEAD
             # solve the model (reports time for each step as it goes)
             if iterate_modules:
                 if instance.options.verbose:
@@ -264,6 +184,9 @@
                     if instance.options.verbose:
                         print('Saved results in {:.2f} s.'.format(timer.step_time()))
 
+        #Paty's addition for debugging:
+        #embed()
+
         # report results
         # (repeated if model is reloaded, to automatically run any new export code)
         if not instance.options.no_post_solve:
@@ -275,30 +198,7 @@
 
     # end of LogOutput block
 
-    if instance.options.interact:
-=======
-            results = solve(instance)
-            if model.options.verbose:
-                print "Optimization termination condition was {}.\n".format(
-                    results.solver.termination_condition)
-		#Paty's addition for debugging:
-    	#embed()
-    
-        # report/save results
-        if model.options.verbose:
-            post_solve_start_time = time.time()
-            print "Executing post solve functions..."
-        instance.post_solve()
-        if model.options.verbose:
-            post_solve_end_time = time.time()
-            print "Post solve processing completed in {:.2f} s.".format(
-                post_solve_end_time - post_solve_start_time)
-
-    # return stdout to original
-    sys.stdout = stdout_copy
-
-    if model.options.interact or model.options.reload_prior_solution:
->>>>>>> e7670e04
+    if instance.options.interact or instance.options.reload_prior_solution:
         m = instance  # present the solved model as 'm' for convenience
         banner = (
             "\n"
@@ -318,13 +218,6 @@
          results = pickle.load(fh)
     instance.solutions.load_from(results)
     return instance
-
-
-def reload_prior_solution_from_pickle(instance, outdir):
-    with open(os.path.join(outdir, 'results.pickle'), 'rb') as fh:
-         results = pickle.load(fh)
-    instance.solutions.load_from(results)
-    return instance 
 
 
 patched_pyomo = False
@@ -567,11 +460,7 @@
     # note: pyomo has a --solver-suffix option but it is not clear
     # whether that does the same thing as --suffix defined here,
     # so we don't reuse the same name.
-<<<<<<< HEAD
-    argparser.add_argument("--suffixes", "--suffix", nargs="+", action='extend', default=[],
-=======
-    argparser.add_argument("--suffixes", "--suffix", nargs="+", default=['rc','dual','slack'],
->>>>>>> e7670e04
+    argparser.add_argument("--suffixes", "--suffix", nargs="+", action='extend', default=['rc','dual','slack'],
         help="Extra suffixes to add to the model and exchange with the solver (e.g., iis, rc, dual, or slack)")
 
     # Define solver-related arguments
@@ -854,33 +743,16 @@
     results = model.solver_manager.solve(model, opt=model.solver, **solver_args)
     #import pdb; pdb.set_trace()
 
-    # Load the solution data into the results object (it only has execution
-    # metadata by default in recent versions of Pyomo). This will enable us to
-    # save and restore model solutions; the results object can be pickled to a
-    # file on disk, but the instance cannot. 
-    # https://stackoverflow.com/questions/39941520/pyomo-ipopt-does-not-return-solution
-    # 
-    model.solutions.store_to(results)
-    model.last_results = results
-
     if model.options.verbose:
         print("Solved model. Total time spent in solver: {:2f} s.".format(timer.step_time()))
 
-<<<<<<< HEAD
+    # Paty's addition for debugging:
+    #   embed()
+
     # Treat infeasibility as an error, rather than trying to load and save the results
     # (note: in this case, results.solver.status may be SolverStatus.warning instead of
     # SolverStatus.error)
     if (results.solver.termination_condition == TerminationCondition.infeasible):
-=======
-# Paty's addition for debugging:
- #   embed()
-
-    # Only return if the model solved correctly, otherwise throw a useful error
-    if(results.solver.status == SolverStatus.ok and
-       results.solver.termination_condition == TerminationCondition.optimal):
-        return results
-    elif (results.solver.termination_condition == TerminationCondition.infeasible):
->>>>>>> e7670e04
         if hasattr(model, "iis"):
             print("Model was infeasible; irreducibly inconsistent set (IIS) returned by solver:")
             print("\n".join(sorted(c.name for c in model.iis)))
@@ -924,7 +796,22 @@
             + "  Termination Condition: {}".format(results.solver.termination_condition)
         )
 
+    if(results.solver.status != SolverStatus.ok or
+       results.solver.termination_condition != TerminationCondition.optimal):
+        warn(
+            f"Solver terminated with status '{results.solver.status}' and termination condition"
+            f" {results.solver.termination_condition}"
+        )
+
     ### process and return solution ###
+
+    # Load the solution data into the results object (it only has execution
+    # metadata by default in recent versions of Pyomo). This will enable us to
+    # save and restore model solutions; the results object can be pickled to a
+    # file on disk, but the instance cannot.
+    # https://stackoverflow.com/questions/39941520/pyomo-ipopt-does-not-return-solution
+    #
+    model.solutions.store_to(results)
 
     # Cache a copy of the results object, to allow saving and restoring model
     # solutions later.
