"""
Script to retrieve data inputs for the Switch WECC model from the database.
Data is formatted into corresponding .csv files.

Note: previously we used an SSH tunnel to connect to the database.
That code was removed however it can still be found at this commit
273be083c743e0527c2753356a101c479fe053e8 on the REAM-lab repo.
(https://github.com/REAM-lab/switch/tree/273be083c743e0527c2753356a101c479fe053e8)
"""

# Standard packages
import argparse
import os
from typing import Iterable, List

# Switch packages
from switch_model.utilities import query_yes_no, load_config, StepTimer

# Third-party packages
import psycopg2 as pg
import pandas as pd

try:
    # Try to load environment variables from .env file using dotenv package.
    # If package is not installed, nothing happens.
    from dotenv import load_dotenv

    load_dotenv()
except ImportError:
    pass


def write_csv_from_query(cursor, fname: str, headers: List[str], query: str):
    """Create CSV file from cursor."""
    print(f"{fname}.csv... ", flush=True)
    cursor.execute(query)
    data = cursor.fetchall()
    write_csv(data, fname, headers, log=False)
    if not data:
        print("Warning: File is empty.")


def write_csv(data: Iterable[List], fname, headers: List[str], log=True):
    """Create CSV file from Iterable."""
    if log:
        print(f"{fname}.csv... ", flush=True)
    with open(fname + ".csv", "w") as f:
        f.write(",".join(headers) + "\n")
        for row in data:
            # Replace None values with dots for Pyomo. Also turn all datatypes into strings
            row_as_clean_strings = [
                "." if element is None else str(element) for element in row
            ]
            f.write(
                ",".join(row_as_clean_strings) + "\n"
            )  # concatenates "line" separated by commas, and appends \n


# List of modules that is used to generate modules.txt
modules = [
    # Core modules
    "switch_model",
    "switch_model.timescales",
    "switch_model.financials",
    "switch_model.balancing.load_zones",
    "switch_model.energy_sources.properties",
    "switch_model.generators.core.build",
    "switch_model.generators.core.dispatch",
    "switch_model.reporting",
    # Custom Modules
    "switch_model.generators.core.no_commit",
    "switch_model.generators.extensions.hydro_simple",
    "switch_model.generators.extensions.storage",
    "switch_model.energy_sources.fuel_costs.markets",
    "switch_model.transmission.transport.build",
    "switch_model.transmission.transport.dispatch",
    "switch_model.policies.carbon_policies",
    "switch_model.policies.rps_unbundled",
    # "switch_model.reporting.basic_exports_wecc",
]


def switch_to_input_dir(config):
    inputs_dir = config["inputs_dir"]

    # Create inputs_dir if it doesn't exist
    if not os.path.exists(inputs_dir):
        os.makedirs(inputs_dir)
        print("Inputs directory created.")
    else:
        if not query_yes_no(
            "Inputs directory already exists. Allow contents to be overwritten?"
        ):
            raise Exception("User cancelled run.")

    os.chdir(inputs_dir)
    return inputs_dir


def connect(schema="switch"):
    """Connects to the Postgres DB

    This function uses the environment variables to get the URL to connect to the DB. Both
    password and user should be passed directly on the URL for safety purposes.

    Parameters
    ----------
    schema: str Schema of the DB to look for tables. Default is switch

    Returns
    -------
    conn: Database connection object from psycopg2
    """
    db_url = os.getenv("DB_URL")
    if db_url is None:
        raise Exception(
            "Please set the environment variable 'DB_URL' to the database URL."
            "The format is normally: postgresql://<user>:<password>@<host>:5432/<database>"
        )

    conn = pg.connect(
        db_url,
        options=f"-c search_path={schema}",
    )

    if conn is None:
        raise SystemExit(
            "Failed to connect to PostgreSQL database."
            "Ensure that the database url is correct, format should normally be:"
            "postgresql://<user>:<password>@<host>:5432/<database>"
        )

    # TODO: Send this to the logger
    print("Connection established to PostgreSQL database.")
    return conn

def create_csvs():
    timer = StepTimer()

    # Create command line tool, just provides help information
    parser = argparse.ArgumentParser(
        description="Write SWITCH input files from database tables.",
        epilog="""
        This tool will populate the inputs folder with the data from the PostgreSQL database.
        config.yaml specifies the scenario parameters. 
        The environment variable DB_URL specifies the url to connect to the database. """,
    )
    parser.add_argument("--skip-cf", default=False, action='store_true',
                        help="Skip creation variable_capacity_factors.csv. Useful when debugging and one doesn't"
                             "want to wait for the command.")
    args = parser.parse_args()  # Makes switch get_inputs --help works

    # Load values from config.yaml
    full_config = load_config()
    switch_to_input_dir(full_config)
    config = full_config["get_inputs"]
    scenario_id = config["scenario_id"]

    # Connect to database
    db_conn = connect()
    db_cursor = db_conn.cursor()

    print(f"\nStarting to copy data from the database to the input files.")

    scenario_params = [
        "name",
        "description",
        "study_timeframe_id",
        "time_sample_id",
        "demand_scenario_id",
        "fuel_simple_price_scenario_id",
        "generation_plant_scenario_id",
        "generation_plant_cost_scenario_id",
        "generation_plant_existing_and_planned_scenario_id",
        "hydro_simple_scenario_id",
        "carbon_cap_scenario_id",
        "supply_curves_scenario_id",
        "regional_fuel_market_scenario_id",
        "rps_scenario_id",
        "enable_dr",
        "enable_ev",
<<<<<<< HEAD
        "ca_policies_scenario_id",
        "enable_planning_reserves"
=======
        "ca_policies_scenario_id"
>>>>>>> 4f51580f
    ]

    db_cursor.execute(
        f"""SELECT
            {",".join(scenario_params)}
        FROM switch.scenario
        WHERE scenario_id = {scenario_id};"""
    )
    s_details = list(db_cursor.fetchone())

    # Allow overriding from config
    for i, param_name in enumerate(scenario_params):
        if param_name in config:
            s_details[i] = config[param_name]

    name = s_details[0]
    description = s_details[1]
    study_timeframe_id = s_details[2]
    time_sample_id = s_details[3]
    demand_scenario_id = s_details[4]
    fuel_simple_price_scenario_id = s_details[5]
    generation_plant_scenario_id = s_details[6]
    generation_plant_cost_scenario_id = s_details[7]
    generation_plant_existing_and_planned_scenario_id = s_details[8]
    hydro_simple_scenario_id = s_details[9]
    carbon_cap_scenario_id = s_details[10]
    supply_curves_scenario_id = s_details[11]
    regional_fuel_market_scenario_id = s_details[12]
    rps_scenario_id = s_details[13]
    enable_dr = s_details[14]
    enable_ev = s_details[15]
    ca_policies_scenario_id = s_details[16]
<<<<<<< HEAD
    enable_planning_reserves = s_details[17]
=======
>>>>>>> 4f51580f

    print(f"Scenario: {scenario_id}: {name}.\n")

    # Write general scenario parameters into a documentation file
    colnames = [desc[0] for desc in db_cursor.description]
    with open("scenario_params.txt", "w") as f:
        f.write(f"Scenario id: {scenario_id}\n")
        f.write(f"Scenario name: {name}\n")
        f.write(f"Scenario notes: {description}\n")
        for i, col in enumerate(colnames):
            f.write(f"{col}: {s_details[i]}\n")
    print("scenario_params.txt...")

    ########################################################
    # Which input specification are we writing against?
    with open("switch_inputs_version.txt", "w") as f:
        f.write("2.0.5\n")
    print("switch_inputs_version.txt...")

    ########################################################
    # TIMESCALES

    # periods.csv
    write_csv_from_query(
        db_cursor,
        "periods",
        ["INVESTMENT_PERIOD", "period_start", "period_end"],
        f"""
        select
          label  as label, --This is to fix build year problem
          start_year as period_start,
          end_year as period_end
        from
          switch.period
        where
          study_timeframe_id = {study_timeframe_id}
        order by
          1;
        """,
    )

    # timeseries.csv
    timeseries_id_select = "date_part('year', first_timepoint_utc)|| '_' || replace(sampled_timeseries.name, ' ', '_') as timeseries"
    write_csv_from_query(
        db_cursor,
        "timeseries",
        [
            "TIMESERIES",
            "ts_period",
            "ts_duration_of_tp",
            "ts_num_tps",
            "ts_scale_to_period",
        ],
        # TODO what's happening here
        f"""
            select
              date_part('year', first_timepoint_utc)|| '_' || replace(
                sampled_timeseries.name, ' ', '_'
              ) as timeseries,
              t.label  as ts_period,
              hours_per_tp as ts_duration_of_tp,
              num_timepoints as ts_num_tps,
              scaling_to_period as ts_scale_to_period
            from
              switch.sampled_timeseries
              join switch.period as t using(period_id, study_timeframe_id)
            where
              sampled_timeseries.time_sample_id = {time_sample_id}
            order by
              label;""",
    )

    # timepoints.csv
    write_csv_from_query(
        db_cursor,
        "timepoints",
        ["timepoint_id", "timestamp", "timeseries"],
        f"""
            select
              raw_timepoint_id as timepoint_id,
              to_char(timestamp_utc, 'YYYYMMDDHH24') as timestamp,
              date_part('year', first_timepoint_utc)|| '_' || replace(
                sampled_timeseries.name, ' ', '_'
              ) as timeseries
            from
              switch.sampled_timepoint as t
              join switch.sampled_timeseries using(
                sampled_timeseries_id, study_timeframe_id
              )
            where
              t.time_sample_id = {time_sample_id}
              and t.study_timeframe_id = {study_timeframe_id}
            order by
              1;
            """,
    )

    ########################################################
    # LOAD ZONES

    write_csv_from_query(
        db_cursor,
        "load_zones",
        ["LOAD_ZONE", "zone_ccs_distance_km", "zone_dbid"],
        """
        SELECT 
            name, 
            ccs_distance_km as zone_ccs_distance_km, 
            load_zone_id as zone_dbid 
        FROM switch.load_zone  
        ORDER BY 1;
        """,
    )

    # loads.csv
    write_csv_from_query(
        db_cursor,
        "loads",
        ["LOAD_ZONE", "TIMEPOINT", "zone_demand_mw"],
        f"""
            select load_zone_name, t.raw_timepoint_id as timepoint, 
                CASE WHEN demand_mw < 0 THEN 0 ELSE demand_mw END as zone_demand_mw
            from sampled_timepoint as t
                join demand_timeseries as d using(raw_timepoint_id)
            where t.time_sample_id={time_sample_id}
                and demand_scenario_id={demand_scenario_id}
            order by 1,2;
            """,
    )

    ########################################################
    # BALANCING AREAS [Pending zone_coincident_peak_demand.csv]

    # balancing_areas.csv
    write_csv_from_query(
        db_cursor,
        "balancing_areas",
        [
            "BALANCING_AREAS",
            "quickstart_res_load_frac",
            "quickstart_res_wind_frac",
            "quickstart_res_solar_frac",
            "spinning_res_load_frac",
            "spinning_res_wind_frac",
            "spinning_res_solar_frac",
        ],
        """
        SELECT 
            balancing_area, 
            quickstart_res_load_frac, 
            quickstart_res_wind_frac, 
            quickstart_res_solar_frac,
            spinning_res_load_frac, 
            spinning_res_wind_frac, 
            spinning_res_solar_frac 
        FROM switch.balancing_areas;""",
    )

    # zone_balancing_areas.csv
    write_csv_from_query(
        db_cursor,
        "zone_balancing_areas",
        ["LOAD_ZONE", "balancing_area"],
        """
        SELECT 
            name, reserves_area as balancing_area 
        FROM switch.load_zone;""",
    )

    # Paty: in this version of switch this tables is named zone_coincident_peak_demand.csv
    # PATY: PENDING csv!
    # # For now, only taking 2014 peak demand and repeating it.
    # print '  lz_peak_loads.csv'
    # db_cursor.execute("""SELECT lzd.name, p.period_name, max(lz_demand_mwh)
    # 				FROM switch.timescales_sample_timepoints tps
    # 				JOIN switch.lz_hourly_demand lzd ON TO_CHAR(lzd.timestamp_cst,'MMDDHH24')=TO_CHAR(tps.timestamp,'MMDDHH24')
    # 				JOIN switch.timescales_sample_timeseries sts USING (sample_ts_id)
    # 				JOIN switch.timescales_population_timeseries pts ON sts.sampled_from_population_timeseries_id = pts.population_ts_id
    # 				JOIN switch.timescales_periods p USING (period_id)
    # 				WHERE sample_ts_scenario_id = %s
    # 				AND lz_hourly_demand_id = %s
    # 				AND load_zones_scenario_id = %s
    # 				AND TO_CHAR(lzd.timestamp_cst,'YYYY') = '2014'
    # 				GROUP BY lzd.name, p.period_name
    # 				ORDER BY 1,2;""" % (sample_ts_scenario_id,lz_hourly_demand_id,load_zones_scenario_id))
    # write_csv('lz_peak_loads',['LOAD_ZONE','PERIOD','peak_demand_mw'],db_cursor)

    ########################################################
    # TRANSMISSION

    # transmission_lines.csv
    write_csv_from_query(
        db_cursor,
        "transmission_lines",
        [
            "TRANSMISSION_LINE",
            "trans_lz1",
            "trans_lz2",
            "trans_length_km",
            "trans_efficiency",
            "existing_trans_cap",
        ],
        """
         SELECT start_load_zone_id || '-' || end_load_zone_id, t1.name, t2.name,
             trans_length_km, trans_efficiency, existing_trans_cap_mw
         FROM switch.transmission_lines
             join load_zone as t1 on(t1.load_zone_id=start_load_zone_id)
             join load_zone as t2 on(t2.load_zone_id=end_load_zone_id)
         WHERE start_load_zone_id <= end_load_zone_id 	
         ORDER BY 2,3;
         """,
    )

    # trans_optional_params.csv
    write_csv_from_query(
        db_cursor,
        "trans_optional_params",
        [
            "TRANSMISSION_LINE",
            "trans_dbid",
            "trans_derating_factor",
            "trans_terrain_multiplier",
            "trans_new_build_allowed",
        ],
        """
        SELECT start_load_zone_id || '-' || end_load_zone_id, 
            transmission_line_id, derating_factor, terrain_multiplier,
            new_build_allowed
        FROM switch.transmission_lines
        ORDER BY 1;
        """,
    )

    # trans_params.csv
    write_csv(
        [
            [
                1150,  # $1150 opposed to $1000 to reflect change to US$2016
                20,  # Paty: check what lifetime has been used for the wecc
                0.03,
                # 0.0652 for column distribution_loss_rate, however this is no longer used
            ]
        ],
        "trans_params",
        [
            "trans_capital_cost_per_mw_km",
            "trans_lifetime_yrs",
            "trans_fixed_om_fraction",
        ],
    )

    ########################################################
    # FUEL

    # fuels.csv
    write_csv_from_query(
        db_cursor,
        "fuels",
        ["fuel", "co2_intensity", "upstream_co2_intensity"],
        """
        SELECT name, co2_intensity, upstream_co2_intensity 
        FROM switch.energy_source 
        WHERE is_fuel IS TRUE;
        """,
    )

    # non_fuel_energy_sources.csv

    write_csv_from_query(
        db_cursor,
        "non_fuel_energy_sources",
        ["energy_source"],
        """
        SELECT name 
        FROM switch.energy_source 
        WHERE is_fuel IS FALSE;
        """,
    )

    # Fuel projections are yearly averages in the DB. For now, Switch only accepts fuel prices per period, so they are averaged.
    # fuel_cost.csv
    write_csv_from_query(
        db_cursor,
        "fuel_cost",
        ["load_zone", "fuel", "period", "fuel_cost"],
        f"""
        select load_zone_name as load_zone, fuel, period  as period, AVG(fuel_price) as fuel_cost 
		from (
		    select load_zone_name, fuel, fuel_price, projection_year, 
		        (  
		            case when projection_year >= period.start_year 
					and projection_year <= period.start_year + length_yrs -1 then label else 0 end
				) as period
				from switch.fuel_simple_price_yearly
				join switch.period on(projection_year>=start_year)
				where study_timeframe_id = {study_timeframe_id} and fuel_simple_scenario_id = {fuel_simple_price_scenario_id}
		) as w
		where period!=0
		group by load_zone_name, fuel, period
		order by 1,2,3;
		""",
    )

    ########################################################
    # GENERATORS

    #    Optional missing columns in generation_projects_info.csv:
    #        gen_unit_size,
    # 		 gen_ccs_energy_load,
    #        gen_ccs_capture_efficiency,
    #        gen_is_distributed
    # generation_projects_info.csv
    write_csv_from_query(
        db_cursor,
        "generation_projects_info",
        [
            "GENERATION_PROJECT",
            "gen_tech",
            "gen_energy_source",
            "gen_load_zone",
            "gen_max_age",
            "gen_is_variable",
            "gen_is_baseload",
            "gen_full_load_heat_rate",
            "gen_variable_om",
            "gen_connect_cost_per_mw",
            "gen_dbid",
            "gen_scheduled_outage_rate",
            "gen_forced_outage_rate",
            "gen_capacity_limit_mw",
            "gen_min_build_capacity",
            "gen_is_cogen",
            "gen_storage_efficiency",
            "gen_store_to_release_ratio",
        ],
        f"""
            select
            generation_plant_id,
            gen_tech,
            energy_source as gen_energy_source,
            t2.name as gen_load_zone,
            max_age as gen_max_age,
            is_variable as gen_is_variable,
            is_baseload as gen_is_baseload,
            full_load_heat_rate as gen_full_load_heat_rate,
            variable_o_m as gen_variable_om,
            connect_cost_per_mw as gen_connect_cost_per_mw,
            generation_plant_id as gen_dbid,
            scheduled_outage_rate as gen_scheduled_outage_rate,
            forced_outage_rate as gen_forced_outage_rate,
            final_capacity_limit_mw as gen_capacity_limit_mw,
            min_build_capacity as gen_min_build_capacity,
            is_cogen as gen_is_cogen,
            storage_efficiency as gen_storage_efficiency,
            store_to_release_ratio as gen_store_to_release_ratio,
            -- hardcode all projects to be allowed as a reserve. might later make this more granular
            1 as gen_can_provide_cap_reserves
            from generation_plant as t
            join load_zone as t2 using(load_zone_id)
            join generation_plant_scenario_member using(generation_plant_id)
            where generation_plant_scenario_id={generation_plant_scenario_id}
            order by gen_dbid;
            """,
    )

    # gen_build_predetermined.csv
    write_csv_from_query(
        db_cursor,
        "gen_build_predetermined",
        ["GENERATION_PROJECT", "build_year", "gen_predetermined_cap"],
        f"""select generation_plant_id, build_year, capacity as gen_predetermined_cap  
                from generation_plant_existing_and_planned 
                join generation_plant as t using(generation_plant_id)
                join generation_plant_scenario_member using(generation_plant_id)
                where generation_plant_scenario_id={generation_plant_scenario_id}
                and generation_plant_existing_and_planned_scenario_id={generation_plant_existing_and_planned_scenario_id}
                ;
                """,
    )

    # gen_build_costs.csv
    write_csv_from_query(
        db_cursor,
        "gen_build_costs",
        [
            "GENERATION_PROJECT",
            "build_year",
            "gen_overnight_cost",
            "gen_fixed_om",
            "gen_storage_energy_overnight_cost",
        ],
        f"""
        select generation_plant_id, generation_plant_cost.build_year, 
            overnight_cost as gen_overnight_cost, fixed_o_m as gen_fixed_om,
            storage_energy_capacity_cost_per_mwh as gen_storage_energy_overnight_cost 
        FROM generation_plant_cost
          JOIN generation_plant_existing_and_planned USING (generation_plant_id)
          JOIN generation_plant_scenario_member using(generation_plant_id)
          join generation_plant as t1 using(generation_plant_id)
        WHERE generation_plant_scenario_id={generation_plant_scenario_id} 
          AND generation_plant_cost.generation_plant_cost_scenario_id={generation_plant_cost_scenario_id}
          AND generation_plant_existing_and_planned_scenario_id={generation_plant_existing_and_planned_scenario_id}
        UNION
        SELECT generation_plant_id, period.label, 
            avg(overnight_cost) as gen_overnight_cost, avg(fixed_o_m) as gen_fixed_om,
            avg(storage_energy_capacity_cost_per_mwh) as gen_storage_energy_overnight_cost
        FROM generation_plant_cost 
          JOIN generation_plant using(generation_plant_id) 
          JOIN period on(build_year>=start_year and build_year<=end_year)
          JOIN generation_plant_scenario_member using(generation_plant_id)
          join generation_plant as t1 using(generation_plant_id)
        WHERE generation_plant_scenario_id={generation_plant_scenario_id} 
          AND period.study_timeframe_id={study_timeframe_id} 
          AND generation_plant_cost.generation_plant_cost_scenario_id={generation_plant_cost_scenario_id}
        GROUP BY 1,2
        ORDER BY 1,2;""",
    )

    ########################################################
    # FINANCIALS

    write_csv(
        [[2016, 0.07, 0.07]],
        "financials",
        ["base_financial_year", "interest_rate", "discount_rate"],
    )
    ########################################################
    # VARIABLE CAPACITY FACTORS

    # Pyomo will raise an error if a capacity factor is defined for a project on a timepoint when it is no longer operational (i.e. Canela 1 was built on 2007 and has a 30 year max age, so for tp's ocurring later than 2037, its capacity factor must not be written in the table).

    # variable_capacity_factors.csv
    if not args.skip_cf:
        write_csv_from_query(
            db_cursor,
            "variable_capacity_factors",
            ["GENERATION_PROJECT", "timepoint", "gen_max_capacity_factor"],
            f"""
                select 
                    generation_plant_id, 
                    t.raw_timepoint_id, 
                    -- we round down when the capacity factor is less than 1e-5 to avoid numerical issues and simplify our model
                    -- performance wise this doesn't have any significant impact
                    case when abs(capacity_factor) < 0.00001 then 0 else capacity_factor end
                FROM variable_capacity_factors_exist_and_candidate_gen v
                    JOIN generation_plant_scenario_member USING(generation_plant_id)
                    JOIN sampled_timepoint as t ON(t.raw_timepoint_id = v.raw_timepoint_id)
                WHERE generation_plant_scenario_id = {generation_plant_scenario_id}
                    AND t.time_sample_id={time_sample_id};
                """,
        )

    ########################################################
    # HYDROPOWER

    # hydro_timeseries.csv
    # 	db_cursor.execute(("""select generation_plant_id as hydro_project,
    # 					{timeseries_id_select},
    # 					hydro_min_flow_mw, hydro_avg_flow_mw
    # 					from hydro_historical_monthly_capacity_factors
    # 						join sampled_timeseries on(month = date_part('month', first_timepoint_utc))
    # 					where hydro_simple_scenario_id={id1}
    # 					and time_sample_id = {id2};
    # 					""").format(timeseries_id_select=timeseries_id_select, id1=hydro_simple_scenario_id, id2=time_sample_id))
    # Work-around for some hydro plants having 100% capacity factors in a month, which exceeds their
    # standard maintenance derating of 5%. These conditions arise periodically with individual hydro
    # units, but rarely or never for virtual hydro units that aggregate all hydro in a zone or
    # zone + watershed. Eventually, we may rethink this derating, but it is a reasonable
    # approximation for a large hydro fleet where plant outages are individual random events.
    # Negative flows are replaced by 0.
    write_csv_from_query(
        db_cursor,
        "hydro_timeseries",
        ["hydro_project", "timeseries", "hydro_min_flow_mw", "hydro_avg_flow_mw"],
        f"""
        select generation_plant_id as hydro_project, 
            {timeseries_id_select}, 
            CASE 
                WHEN hydro_min_flow_mw <= 0 THEN 0 
                ELSE least(hydro_min_flow_mw, capacity_limit_mw * (1-forced_outage_rate)) END, 
            CASE 
                WHEN hydro_avg_flow_mw <= 0 THEN 0 
                ELSE least(hydro_avg_flow_mw, capacity_limit_mw * (1-forced_outage_rate)) END 
            as hydro_avg_flow_mw
        from hydro_historical_monthly_capacity_factors
            join sampled_timeseries on(month = date_part('month', first_timepoint_utc) and year = date_part('year', first_timepoint_utc))
            join generation_plant using (generation_plant_id)
            join generation_plant_scenario_member using(generation_plant_id)
        where generation_plant_scenario_id = {generation_plant_scenario_id} 
        and hydro_simple_scenario_id={hydro_simple_scenario_id}
            and time_sample_id = {time_sample_id}
        order by 1;
        """,
    )

    ########################################################
    # CARBON CAP

    # future work: join with table with carbon_cost_dollar_per_tco2
    # carbon_policies.csv
    write_csv_from_query(
        db_cursor,
        "carbon_policies",
        [
            "PERIOD",
            "carbon_cap_tco2_per_yr",
            "carbon_cap_tco2_per_yr_CA",
            "carbon_cost_dollar_per_tco2",
        ],
        f"""
        select period, AVG(carbon_cap_tco2_per_yr) as carbon_cap_tco2_per_yr, AVG(carbon_cap_tco2_per_yr_CA) as carbon_cap_tco2_per_yr_CA,
            '.' as  carbon_cost_dollar_per_tco2
        from 
        (select carbon_cap_tco2_per_yr, carbon_cap_tco2_per_yr_CA, year, 
                (case when 
                year >= period.start_year 
                and year <= period.start_year + length_yrs -1 then label else 0 end) as period
                from switch.carbon_cap
                join switch.period on(year>=start_year)
                where study_timeframe_id = {study_timeframe_id} and carbon_cap_scenario_id = {carbon_cap_scenario_id}) as w
        where period!=0
        group by period
        order by 1;
        """
    )

    ########################################################
    # RPS
    if rps_scenario_id is not None:
        # rps_targets.csv
        write_csv_from_query(
            db_cursor,
            "rps_targets",
            ["load_zone", "period", "rps_target"],
            f"""
            select load_zone, w.period as period, avg(rps_target) as rps_target
                    from
                    (select load_zone, rps_target,
                    (case when 
                    year >= period.start_year 
                    and year <= period.start_year + length_yrs -1 then label else 0 end) as period
                    from switch.rps_target
                    join switch.period on(year>=start_year)
                    where study_timeframe_id = {study_timeframe_id} and rps_scenario_id = {rps_scenario_id}) as w
            where period!=0
            group by load_zone, period
            order by 1, 2;
            """
        )

    ########################################################
    # BIO_SOLID SUPPLY CURVE

    if supply_curves_scenario_id is not None:
        # fuel_supply_curves.csv
        write_csv_from_query(
            db_cursor,
            "fuel_supply_curves",
            [
                "regional_fuel_market",
                "period",
                "tier",
                "unit_cost",
                "max_avail_at_cost",
            ],
            f"""
                select regional_fuel_market, label as period, tier, unit_cost, 
                        (case when max_avail_at_cost is null then 'inf' 
                            else max_avail_at_cost::varchar end) as max_avail_at_cost
                from switch.fuel_supply_curves
                join switch.period on(year>=start_year)
                where year=FLOOR(period.start_year + length_yrs/2-1) 
                -- we filter out extremly large unit_costs that are only used to indicate that we should never
                -- buy at this price point. This is to simplify the model and improve its numerical properties.
                and not (
                    unit_cost > 1e9
                    and max_avail_at_cost is null
                )
                and study_timeframe_id = {study_timeframe_id} 
                and supply_curves_scenario_id = {supply_curves_scenario_id};
                            """,
        )

    # regional_fuel_markets.csv
    write_csv_from_query(
        db_cursor,
        "regional_fuel_markets",
        ["regional_fuel_market", "fuel"],
        f"""
        select regional_fuel_market, fuel 
        from switch.regional_fuel_market
        where regional_fuel_market_scenario_id={regional_fuel_market_scenario_id};
                    """,
    )

    # zone_to_regional_fuel_market.csv
    write_csv_from_query(
        db_cursor,
        "zone_to_regional_fuel_market",
        ["load_zone", "regional_fuel_market"],
        f"""
        select load_zone, regional_fuel_market 
        from switch.zone_to_regional_fuel_market
        where regional_fuel_market_scenario_id={regional_fuel_market_scenario_id};
                    """,
    )

    ########################################################
    # DEMAND RESPONSE
    if enable_dr is not None:
        write_csv_from_query(
            db_cursor,
            "dr_data",
            ["LOAD_ZONE", "timepoint", "dr_shift_down_limit", "dr_shift_up_limit"],
            f"""
                select load_zone_name as load_zone, sampled_timepoint.raw_timepoint_id AS timepoint, 
                case 
                    when load_zone_id>=10 and load_zone_id<=21 and extract(year from sampled_timepoint.timestamp_utc)=2020 then 0.003*demand_mw
                    when load_zone_id>=10 and load_zone_id<=21 and extract(year from sampled_timepoint.timestamp_utc)=2030 then 0.02*demand_mw
                    when load_zone_id>=10 and load_zone_id<=21 and extract(year from sampled_timepoint.timestamp_utc)=2040 then 0.07*demand_mw
                    when load_zone_id>=10 and load_zone_id<=21 and extract(year from sampled_timepoint.timestamp_utc)=2050 then 0.1*demand_mw
                    when (load_zone_id<10 or load_zone_id>21) and extract(year from sampled_timepoint.timestamp_utc)=2020 then 0*demand_mw
                    when (load_zone_id<10 or load_zone_id>21) and extract(year from sampled_timepoint.timestamp_utc)=2030 then 0.03*demand_mw
                    when (load_zone_id<10 or load_zone_id>21) and extract(year from sampled_timepoint.timestamp_utc)=2040 then 0.02*demand_mw
                    when (load_zone_id<10 or load_zone_id>21) and extract(year from sampled_timepoint.timestamp_utc)=2050 then 0.07*demand_mw
                end as dr_shift_down_limit,
                NULL as dr_shift_up_limit
                from sampled_timepoint
                left join demand_timeseries on sampled_timepoint.raw_timepoint_id=demand_timeseries.raw_timepoint_id
                where demand_scenario_id = {demand_scenario_id} 
                and study_timeframe_id = {study_timeframe_id}
                order by demand_scenario_id, load_zone_id, sampled_timepoint.raw_timepoint_id;
                            """,
        )

    ########################################################
    # ELECTRICAL VEHICLES
    if enable_ev is not None:
        # ev_limits.csv
        write_csv_from_query(
            db_cursor,
            "ev_limits",
            [
                "LOAD_ZONE",
                "timepoint",
                "ev_cumulative_charge_lower_mwh",
                "ev_cumulative_charge_upper_mwh",
                "ev_charge_limit_mw",
            ],
            f"""
                SELECT load_zone_name as load_zone, raw_timepoint_id as timepoint,
                (CASE 
                    WHEN raw_timepoint_id=max_raw_timepoint_id THEN ev_cumulative_charge_upper_mwh
                    ELSE ev_cumulative_charge_lower_mwh
                END) AS ev_cumulative_charge_lower_mwh,
                ev_cumulative_charge_upper_mwh,
                ev_charge_limit as ev_charge_limit_mw
                FROM(
                --Table sample_points: with the sample points
                    SELECT 
                        load_zone_id, 
                        ev_profiles_per_timepoint_v3.raw_timepoint_id, 
                        sampled_timeseries_id, 
                        sampled_timepoint.timestamp_utc, 
                        load_zone_name, 
                        ev_cumulative_charge_lower_mwh, 
                        ev_cumulative_charge_upper_mwh, 
                        ev_charge_limit  FROM ev_profiles_per_timepoint_v3
                    LEFT JOIN sampled_timepoint
                    ON ev_profiles_per_timepoint_v3.raw_timepoint_id = sampled_timepoint.raw_timepoint_id 
                    WHERE study_timeframe_id = {study_timeframe_id}
                    --END sample_points
                )AS sample_points
                LEFT JOIN(
                --Table max_raw: with max raw_timepoint_id per _sample_timesseries_id
                SELECT 
                    sampled_timeseries_id,
                    MAX(raw_timepoint_id) AS max_raw_timepoint_id
                FROM sampled_timepoint 
                WHERE study_timeframe_id = {study_timeframe_id}
                GROUP BY sampled_timeseries_id
                --END max_raw
                )AS max_raw
                ON max_raw.sampled_timeseries_id=sample_points.sampled_timeseries_id
                ORDER BY load_zone_id, raw_timepoint_id ;
                            """,
        )

    ca_policies(db_cursor, ca_policies_scenario_id, study_timeframe_id)
<<<<<<< HEAD
    if enable_planning_reserves:
        planning_reserves(db_cursor, time_sample_id, hydro_simple_scenario_id)
=======
>>>>>>> 4f51580f
    create_modules_txt()

    print(f"\nScript took {timer.step_time_as_str()} seconds to build input tables.")


def ca_policies(db_cursor, ca_policies_scenario_id, study_timeframe_id):
    if ca_policies_scenario_id is None:
        return
    elif ca_policies_scenario_id == 0:
        # scenario_id 0 means
        # "Cali must generate 80% of its load at each timepoint for all periods that have generation in 2030 or later"
        query = f"""
        select
          p.label  as PERIOD, --This is to fix build year problem
          case when p.end_year >= 2030 then 0.8 end as ca_min_gen_timepoint_ratio,
          null as ca_min_gen_period_ratio,
          null as carbon_cap_tco2_per_yr_CA
        from
          switch.period as p
        where
          study_timeframe_id = {study_timeframe_id}
        order by
          1;
        """
    elif ca_policies_scenario_id == 1:
        # scenario_id 1 means
        # "Cali must generate 80% of its load at each timepoint for all periods that have generation in 2030 or later"

        query = f"""
        select
            p.label  as PERIOD, --This is to fix build year problem
            null as ca_min_gen_timepoint_ratio,
            case when p.end_year >= 2030 then 0.8 end as ca_min_gen_period_ratio,
            null as carbon_cap_tco2_per_yr_CA
        from
            switch.period as p
        where
            study_timeframe_id = {study_timeframe_id}
        order by
            1;
        """
    else:
        raise Exception(f"Unknown ca_policies_scenario_id {ca_policies_scenario_id}")

    write_csv_from_query(
        db_cursor,
        "ca_policies",
        ['PERIOD', 'ca_min_gen_timepoint_ratio', 'ca_min_gen_period_ratio', 'carbon_cap_tco2_per_yr_CA'],
        query
    )

    modules.append('switch_model.policies.CA_policies')


<<<<<<< HEAD
def planning_reserves(db_cursor, time_sample_id, hydro_simple_scenario_id):
    # reserve_capacity_value.csv specifies the capacity factors that should be used when calculating
    # the reserves. By default, the capacity factor defaults to gen_max_capacity_factor for renewable
    # projects with variable output and 1.0 for other plants. This is all fine except for hydropower
    # where it doesn't make sense for the reserve capacity factor to be 1.0 since hydropower
    # is limited by hydro_avg_flow_mw. Therefore, we override the default of 1.0 for hydropower
    # generation and instead set the capacity factor as the hydro_avg_flow_mw / capacity_limit_mw.
    write_csv_from_query(
        db_cursor,
        "reserve_capacity_value",
        ["GENERATION_PROJECT","timepoint","gen_capacity_value"],
        f"""
        select 
            generation_plant_id, 
            raw_timepoint_id,
            -- zero out capacity_factors that are less than 1e-5 in magnitude to simplify the model
            case when abs(capacity_factor) < 1e-5 then 0 else capacity_factor end
        from switch.sampled_timepoint as t
        left join (
            select generation_plant_id, year, month, hydro_avg_flow_mw / capacity_limit_mw as capacity_factor 
            from switch.hydro_historical_monthly_capacity_factors
            left join switch.generation_plant
                using(generation_plant_id) 
            where hydro_simple_scenario_id = {hydro_simple_scenario_id}
        ) as h
            on (
                month = date_part('month', timestamp_utc) and
                year = date_part('year', timestamp_utc)
            )
        where time_sample_id = {time_sample_id};
        """
    )

    write_csv_from_query(
        db_cursor,
        "planning_reserve_requirement_zones",
        ["PLANNING_RESERVE_REQUIREMENT", "LOAD_ZONE"],
        """
        SELECT
            planning_reserve_requirement, load_zone
        FROM switch.planning_reserve_zones
        """
    )

    write_csv_from_query(
        db_cursor,
        "planning_reserve_requirements",
        ["PLANNING_RESERVE_REQUIREMENT", "prr_cap_reserve_margin", "prr_enforcement_timescale"],
        """
        SELECT
            planning_reserve_requirement, prr_cap_reserve_margin, prr_enforcement_timescale
        FROM switch.planning_reserve_requirements
        """
    )

    modules.append("switch_model.balancing.planning_reserves")

=======
>>>>>>> 4f51580f
def create_modules_txt():
    print("modules.txt...")
    with open("modules.txt", "w") as f:
        for module in modules:
            f.write(module + "\n")


def post_process():
    # No post-process at the moment
    pass


def main():
    create_csvs()
    post_process()


if __name__ == "__main__":
    main()<|MERGE_RESOLUTION|>--- conflicted
+++ resolved
@@ -134,6 +134,7 @@
     print("Connection established to PostgreSQL database.")
     return conn
 
+
 def create_csvs():
     timer = StepTimer()
 
@@ -179,12 +180,8 @@
         "rps_scenario_id",
         "enable_dr",
         "enable_ev",
-<<<<<<< HEAD
         "ca_policies_scenario_id",
         "enable_planning_reserves"
-=======
-        "ca_policies_scenario_id"
->>>>>>> 4f51580f
     ]
 
     db_cursor.execute(
@@ -217,10 +214,7 @@
     enable_dr = s_details[14]
     enable_ev = s_details[15]
     ca_policies_scenario_id = s_details[16]
-<<<<<<< HEAD
     enable_planning_reserves = s_details[17]
-=======
->>>>>>> 4f51580f
 
     print(f"Scenario: {scenario_id}: {name}.\n")
 
@@ -910,11 +904,8 @@
         )
 
     ca_policies(db_cursor, ca_policies_scenario_id, study_timeframe_id)
-<<<<<<< HEAD
     if enable_planning_reserves:
         planning_reserves(db_cursor, time_sample_id, hydro_simple_scenario_id)
-=======
->>>>>>> 4f51580f
     create_modules_txt()
 
     print(f"\nScript took {timer.step_time_as_str()} seconds to build input tables.")
@@ -969,7 +960,6 @@
     modules.append('switch_model.policies.CA_policies')
 
 
-<<<<<<< HEAD
 def planning_reserves(db_cursor, time_sample_id, hydro_simple_scenario_id):
     # reserve_capacity_value.csv specifies the capacity factors that should be used when calculating
     # the reserves. By default, the capacity factor defaults to gen_max_capacity_factor for renewable
@@ -1027,8 +1017,6 @@
 
     modules.append("switch_model.balancing.planning_reserves")
 
-=======
->>>>>>> 4f51580f
 def create_modules_txt():
     print("modules.txt...")
     with open("modules.txt", "w") as f:
