--- conflicted
+++ resolved
@@ -18,7 +18,8 @@
 from switch_model.utilities import query_yes_no
 # Third-party packages
 import psycopg2 as pg
-<<<<<<< HEAD
+import pandas as pd
+import yaml
 try:
     # Try to load environment variables from .env file using dotenv package.
     # If package is not installed, nothing happens.
@@ -27,61 +28,18 @@
 except:
     pass
 
+# Local packages
+
+# TODO: We need to decide where the files will live. There is a copy of this in the CLI
+# folder
+
+# TODO: Maybe we need to move this to the utils file
+# Read the configuration file 
+with open("inputs_config.yaml") as f:
+    config = yaml.load(f, Loader=yaml.FullLoader)
+
 def write_csv(fname: str, headers: List[str], cursor: Iterable[List]):
     """Create CSV file from iterator."""
-    with open(fname + ".csv", "w") as f:
-        f.write(",".join(headers) + os.linesep)
-        for row in cursor:
-            # Replace None values with dots for Pyomo. Also turn all datatypes into strings
-=======
-import pandas as pd
-import yaml
-from dotenv import load_dotenv
-
-# Load .env variables
-load_dotenv()
-
-# Local packages
-
-# TODO: We need to decide where the files will live. There is a copy of this in the CLI
-# folder
-
-# TODO: Maybe we need to move this to the utils file
-# Read the configuration file
-with open("inputs_config.yaml") as f:
-    config = yaml.load(f, Loader=yaml.FullLoader)
-
-
-def connect(schema="switch"):
-    """Connects to the Postgres DB
-
-    This function uses the environment variables to get the URL to connect to the DB. Both
-    password and user should be passed directly on the URL for safety purposes.
-
-    Parameters
-    ----------
-    input: str
-        Schema of the DB to look for tables. Default is switch
-
-    Returns
-    -------
-    conn:
-        Database connection object from psycopg2
-    """
-    db_url = os.getenv("db_url")
-    conn = pg.connect(db_url, options=f"-c search_path={schema}")
-
-    # Check if the connection was made. Otherwise we exit
-    if conn is not None:
-        # TODO: Send this to the logger
-        print("Connection established to PostgreSQL.")
-        return conn
-    else:
-        raise SystemExit("Connection not established to PostgreSQL")
-
-
-def write_csv(fname: str, headers: str, cursor):
-    """Create CSV file from query """
     data = cursor.fetchall()
     if not data:
         print(f"Empty query returned for {fname}.")
@@ -90,7 +48,7 @@
     with open(fname + ".csv", "w") as f:
         f.write(",".join(headers) + os.linesep)
         for row in data:
->>>>>>> e0a955fd
+            # Replace None values with dots for Pyomo. Also turn all datatypes into strings
             row_as_clean_strings = [
                 "." if element is None else str(element) for element in row
             ]
@@ -122,8 +80,30 @@
 ]
 
 
-def connect(args, schema="switch"):
-    """Connect to the Postgres database"""
+# FIXME: We just need to run this once. Maybe on a context file?
+inputs_dir = config["inputs_dir"]
+if not os.path.exists(inputs_dir):
+    os.makedirs(inputs_dir)
+    print("Inputs directory created...")
+else:
+    print("Inputs directory exists, so contents will be overwritten...")
+
+def connect(schema="switch"):
+    """Connects to the Postgres DB
+
+    This function uses the environment variables to get the URL to connect to the DB. Both
+    password and user should be passed directly on the URL for safety purposes.
+
+    Parameters
+    ----------
+    input: str
+        Schema of the DB to look for tables. Default is switch
+
+    Returns
+    -------
+    conn:
+        Database connection object from psycopg2
+    """
     # Check that the database url exists,
     # if not try fetching from environment variable
     db_url = args.db_url
@@ -133,34 +113,17 @@
             raise Exception("User did not specify a database url. Either set the environment variable 'DB_URL' or "
                             "use the flag --url.")
 
-    # Get the password
-    passw = os.getenv("DB_PASSWORD")
-    if passw is None:
-        passw = getpass.getpass("Enter database password:")
-        print("NOTE: You can avoid retyping your password everytime by setting the environment variable DB_PASSWORD.")
-
     conn = pg.connect(
         db_url,
-        password=passw,
         options=f"-c search_path={schema}",
     )
 
     if conn is None:
         raise SystemExit("Connection not established to PostgreSQL")
 
-<<<<<<< HEAD
     # TODO: Send this to the logger
     print("Connection established to PostgreSQL.")
     return conn
-=======
-# FIXME: We just need to run this once. Maybe on a context file?
-inputs_dir = "test_inputs"
-if not os.path.exists(config["output_folder"]):
-    os.makedirs(config["output_folder"])
-    print("Inputs directory created...")
-else:
-    print("Inputs directory exists, so contents will be overwritten...")
->>>>>>> e0a955fd
 
 def main():
     # TODO: Time this function using the timeit function on utils
@@ -169,11 +132,7 @@
     parser = argparse.ArgumentParser(
         description="Write SWITCH input files from database tables.",
     )
-    parser.add_argument(
-        "scenario_id",
-        type=int,
-        help="Scenario ID for the simulation",
-    )
+
     parser.add_argument(
         "--url",
         dest="db_url",
@@ -182,18 +141,9 @@
         help="Database URL. Defaults to the environment variable DB_URL. "
              "Format is normally: 'postgresql://<user>@<host>:5432/<database>'"
     )
-    parser.add_argument(
-        "-i",
-        type=str,
-        dest="inputs_dir",
-        default="inputs",
-        help="Directory where the inputs will be built. Defaults to 'inputs'.",
-    )
 
     # Parse arguments from command line
     args = parser.parse_args()
-    scenario_id = args.scenario_id
-    inputs_dir = args.inputs_dir
 
     # Create inputs_dir if it doesn't exist
     if not os.path.exists(inputs_dir):
@@ -203,13 +153,13 @@
         if not query_yes_no("Inputs directory already exists. Allow contents to be overwritten?"):
             raise Exception("User cancelled run.")
 
-<<<<<<< HEAD
     # Connect to database
     db_conn = connect(args)
     db_cursor = db_conn.cursor()
-=======
+    ############################################################################################################
+    # These next variables determine which input data is used, though some are only for documentation and result exports.
+
     scenario_id = config["scenario_id"]
->>>>>>> e0a955fd
 
     db_cursor.execute(
         """SELECT
@@ -238,15 +188,9 @@
     # name, description, sample_ts_scenario_id, hydro_scenario_meta_id, fuel_id, gen_costs_id, new_projects_id, carbon_tax_id, carbon_cap_id, rps_id, lz_hourly_demand_id, gen_info_id, load_zones_scenario_id, existing_projects_id, demand_growth_id = s_details[1], s_details[2], s_details[3], s_details[4], s_details[5], s_details[6], s_details[7], s_details[8], s_details[9], s_details[10], s_details[11], s_details[12], s_details[13], s_details[14], s_details[15]
     name = s_details[0]
     description = s_details[1]
-<<<<<<< HEAD
-    study_timeframe_id = s_details[2]
-    time_sample_id = s_details[3]
-    demand_scenario_id = s_details[4]
-=======
     study_timeframe_id = config["study_timeframe_id"]  # s_details[2]
     time_sample_id = config["time_sample_id"]  # s_details[3]
     demand_scenario_id = config["demand_scenario_id"]  # s_details[4]
->>>>>>> e0a955fd
     fuel_simple_price_scenario_id = s_details[5]
     generation_plant_scenario_id = s_details[6]
     generation_plant_cost_scenario_id = s_details[7]
@@ -499,8 +443,7 @@
         db_cursor,
     )
 
-<<<<<<< HEAD
-    print("  trans_params.csv...")
+    # print("  trans_params.csv...")
     write_csv(
         "trans_params",
         ["trans_capital_cost_per_mw_km", "trans_lifetime_yrs", "trans_fixed_om_fraction"],
@@ -511,19 +454,6 @@
             # 0.0652 for column distribution_loss_rate, however this is no longer used
         ]]
     )
-=======
-    # print("  trans_params.dat...")
-    with open("trans_params.dat", "w") as f:
-        f.write(
-            "param trans_capital_cost_per_mw_km:=1150;\n"
-        )  # $1150 opposed to $1000 to reflect change to US$2016
-        f.write(
-            "param trans_lifetime_yrs:=20;\n"
-        )  # Paty: check what lifetime has been used for the wecc
-        f.write("param trans_fixed_om_fraction:=0.03;\n")
-        # f.write("param distribution_loss_rate:=0.0652;\n")
-
->>>>>>> e0a955fd
     ########################################################
     # FUEL
 
@@ -699,21 +629,12 @@
     ########################################################
     # FINANCIALS
 
-<<<<<<< HEAD
     print("  financials.csv...")
     write_csv(
         "financials",
         ["base_financial_year", "interest_rate", "discount_rate"],
         [[2016, 0.07, 0.07]]
     )
-=======
-    # print("  financials.dat...")
-    with open("financials.dat", "w") as f:
-        f.write("param base_financial_year := 2016;\n")
-        f.write("param interest_rate := .07;\n")
-        f.write("param discount_rate := .07;\n")
-
->>>>>>> e0a955fd
     ########################################################
     # VARIABLE CAPACITY FACTORS
 
