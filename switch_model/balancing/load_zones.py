# Copyright (c) 2015-2019 The Switch Authors. All rights reserved.
# Licensed under the Apache License, Version 2.0, which is in the LICENSE file.

"""
Defines load zone parameters for the Switch model.
"""
import os
from pyomo.environ import *
from switch_model.reporting import write_table

dependencies = 'switch_model.timescales'
optional_dependencies = 'switch_model.transmission.local_td'

def define_dynamic_lists(mod):
    """
    Zone_Power_Injections and Zone_Power_Withdrawals are lists of
    components that contribute to load-zone level power balance equations.
    sum(Zone_Power_Injections[z,t]) == sum(Zone_Power_Withdrawals[z,t])
        for all z,t
    Other modules may append to either list, as long as the components they
    add are indexed by [zone, timepoint] and have units of MW. Other modules
    often include Expressions to summarize decision variables on a zonal basis.
    """
    mod.Zone_Power_Injections = []
    mod.Zone_Power_Withdrawals = []


def define_components(mod):
    """
    Augments a Pyomo abstract model object with sets and parameters that
    describe load zones and associated power balance equations. Unless
    otherwise stated, each set and parameter is mandatory.

    LOAD_ZONES is the set of load zones. Each zone is effectively modeled as a
    single bus connected to the inter-zonal transmission network (assuming
    transmission is enabled). If local_td is included, the central zonal bus,
    is connected to a "distributed bus" via local transmission and
    distribution that incurs efficiency losses and must be upgraded over time
    to always meet peak demand. Load zones are abbreviated as zone in
    parameter names and as z for indexes.

    zone_demand_mw[z,t] describes the power demand from the high voltage
    transmission grid each load zone z and timepoint t. This will either go
    into the Zone_Power_Withdrawals or the Distributed_Power_Withdrawals power
    balance equations, depending on whether the local_td module is included
    and has defined a distributed node for power balancing. If the local_td
    module is excluded, this value should be the total withdrawals from the
    central grid and should include any distribution losses. If the local_td
    module is included, this should be set to total end-use demand (aka sales)
    and should not include distribution losses. zone_demand_mw must be
    non-negative.

    zone_dbid[z] stores an external database id for each load zone. This
    is optional and defaults to the name of the load zone. It will be
    printed out when results are exported.

    zone_ccs_distance_km[z] describes the length of a pipeline in
    kilometers that would need to be built to transport CO2 from a load
    zones central bus to the nearest viable CCS reservoir. This
    parameter is optional and defaults to 0.

    EXTERNAL_COINCIDENT_PEAK_DEMAND_ZONE_PERIODS is a set of load zones and
    periods (z,p) that have zone_expected_coincident_peak_demand specified.

    zone_expected_coincident_peak_demand[z,p] is an optional parameter than can
    be used to externally specify peak load planning requirements in MW.
    Currently local_td and planning_reserves determine capacity requirements
    use zone_expected_coincident_peak_demand as well as load timeseries. Do not
    specify this parameter if you wish for the model to endogenously determine
    capacity requirements after accounting for both load and Distributed
    Energy Resources (DER).

    Derived parameters:

    zone_total_demand_in_period_mwh[z,p] describes the total energy demand
    of each load zone in each period in Megawatt hours.

    """

    mod.LOAD_ZONES = Set(dimen=1)
    mod.ZONE_TIMEPOINTS = Set(dimen=2,
        initialize=lambda m: m.LOAD_ZONES * m.TIMEPOINTS,
        doc="The cross product of load zones and timepoints, used for indexing.")
    mod.zone_demand_mw = Param(
        mod.ZONE_TIMEPOINTS,
        within=NonNegativeReals)
    mod.zone_ccs_distance_km = Param(
        mod.LOAD_ZONES,
        within=NonNegativeReals,
        default=0.0)
    mod.zone_dbid = Param(
        mod.LOAD_ZONES,
        default=lambda m, z: z)
    mod.min_data_check('LOAD_ZONES', 'zone_demand_mw')
    try:
        mod.Distributed_Power_Withdrawals.append('zone_demand_mw')
    except AttributeError:
        mod.Zone_Power_Withdrawals.append('zone_demand_mw')

    mod.EXTERNAL_COINCIDENT_PEAK_DEMAND_ZONE_PERIODS = Set(
        dimen=2, within=mod.LOAD_ZONES * mod.PERIODS,
        doc="Zone-Period combinations with zone_expected_coincident_peak_demand data.")
    mod.zone_expected_coincident_peak_demand = Param(
        mod.EXTERNAL_COINCIDENT_PEAK_DEMAND_ZONE_PERIODS,
        within=NonNegativeReals)
    mod.zone_total_demand_in_period_mwh = Param(
        mod.LOAD_ZONES, mod.PERIODS,
        within=NonNegativeReals,
        initialize=lambda m, z, p: (
            sum(m.zone_demand_mw[z, t] * m.tp_weight[t]
                for t in m.TPS_IN_PERIOD[p])))

    # Make sure the model has a dual suffix since we use the duals in post_solve()
    if not hasattr(mod, "dual"):
        mod.dual = Suffix(direction=Suffix.IMPORT)


def define_dynamic_components(mod):
    """
    Adds components to a Pyomo abstract model object to enforce the
    first law of thermodynamics at the level of load zone buses. Unless
    otherwise stated, all terms describing power are in units of MW and
    all terms describing energy are in units of MWh.

    Zone_Energy_Balance[load_zone, timepoint] is a constraint that mandates
    conservation of energy in every load zone and timepoint. This constraint
    sums the model components in the lists Zone_Power_Injections and
    Zone_Power_Withdrawals - each of which is indexed by (z, t) and
    has units of MW - and ensures they are equal. The term tp_duration_hrs
    is factored out of the equation for brevity.
    """

    mod.Zone_Energy_Balance = Constraint(
        mod.ZONE_TIMEPOINTS,
        rule=lambda m, z, t: (
            sum(
                getattr(m, component)[z, t]
                for component in m.Zone_Power_Injections
            ) == sum(
                getattr(m, component)[z, t]
                for component in m.Zone_Power_Withdrawals)))


def load_inputs(mod, switch_data, inputs_dir):
    """
    Import load zone data. The following tab-separated files are
    expected in the input directory. Their index columns need to be on
    the left, but the data columns can be in any order. Extra columns
    will be ignored during import, and optional columns can be dropped.
    Other modules (such as local_td) may look for additional columns in
    some of these files. If you don't want to specify data for any
    optional parameter, use a dot . for its value. Optional columns and
    files are noted with a *.

    load_zones.csv
        LOAD_ZONE, zone_ccs_distance_km*, zone_dbid*

    loads.csv
        LOAD_ZONE, TIMEPOINT, zone_demand_mw

    zone_coincident_peak_demand.csv*
        LOAD_ZONE, PERIOD, zone_expected_coincident_peak_demand

    """
    # Include select in each load() function so that it will check out
    # column names, be indifferent to column order, and throw an error
    # message if some columns are not found.
    switch_data.load_aug(
        filename=os.path.join(inputs_dir, 'load_zones.csv'),
        auto_select=True,
        index=mod.LOAD_ZONES,
        param=(mod.zone_ccs_distance_km, mod.zone_dbid))
    switch_data.load_aug(
        filename=os.path.join(inputs_dir, 'loads.csv'),
        auto_select=True,
        param=(mod.zone_demand_mw))
    switch_data.load_aug(
        optional=True,
        filename=os.path.join(inputs_dir, 'zone_coincident_peak_demand.csv'),
        index=mod.EXTERNAL_COINCIDENT_PEAK_DEMAND_ZONE_PERIODS,
        select=('LOAD_ZONE', 'PERIOD', 'zone_expected_coincident_peak_demand'),
        param=(mod.zone_expected_coincident_peak_demand))


def post_solve(instance, outdir):
    """
    Exports load_balance.csv, load_balance_annual_zonal.csv, and load_balance_annual.csv.
    Each component registered with Zone_Power_Injections and Zone_Power_Withdrawals will
    become a column in these .csv files. As such, each column represents a power injection
    or withdrawal and the sum of across all columns should be zero. Note that positive
    terms are net injections (e.g. generation) while negative terms are net withdrawals
    (e.g. load).

    load_balance.csv contains the energy balance terms for for every zone and timepoint.
    We also include a column called normalized_energy_balance_duals_dollar_per_mwh
    that is a proxy for the locational marginal pricing (LMP). This value represents
    the incremental cost per hour to increase the demand by 1 MW (or equivalently
    the incremental cost of providing one more MWh of energy). This is not a perfect
    proxy for LMP since it factors in build costs etc.

    load_balance_annual_zonal.csv contains the energy injections and withdrawals
    throughout a year for a given load zone.

    load_balance_annual.csv contains the energy injections and withdrawals
    throughout a year across all zones.
    """

    def get_load_balance_row(m, z, t):
        # Add index to row
        row = [z, m.tp_timestamp[t]]

        # If duals are available, add the duals for the energy balance constraint
        # as a proxy for LMP
        if not m.has_discrete_variables and m.Zone_Energy_Balance[z, t] in m.dual:
            # We need to divide by the timepoint weight since the dual gives us
            # the cost of responding to an extra 1 MW of demand in that zone
            # for that timepoint. However, the cost during that timepoint gets
            # scaled up to fill part of the period. So if we want the cost
            # for just one hour we need to divide by the number of hours
            # taken by that timepoint, during the period. This is m.tp_weight.
            # Note that this is the cost per hour for an extra MW or
            # equivalently the cost of providing an extra MWh.
            # Note: We multiply by 1000 since our objective function is in terms of thousands of dollars
            row.append(m.dual[m.Zone_Energy_Balance[z, t]] * 1000 / m.tp_weight[t])
        else:
            row.append(".")

        # Add contributions to energy balance to the row
        row.extend([getattr(m, component)[z, t] for component in m.Zone_Power_Injections])
        row.extend([-getattr(m, component)[z, t] for component in m.Zone_Power_Withdrawals])

        return row

    write_table(
        instance, instance.LOAD_ZONES, instance.TIMEPOINTS,
        output_file=os.path.join(outdir, "load_balance.csv"),
        headings=("load_zone", "timestamp", "normalized_energy_balance_duals_dollar_per_mwh",) + tuple(
            instance.Zone_Power_Injections +
            instance.Zone_Power_Withdrawals),
        values=get_load_balance_row)

    def get_component_per_year(m, z, p, component):
        """
        Returns the weighted sum of component across all timepoints in the given period.
        The components must be indexed by zone and timepoint.
        """
        return sum(getattr(m, component)[z, t] * m.tp_weight_in_year[t] for t in m.TPS_IN_PERIOD[p])

    write_table(
        instance, instance.LOAD_ZONES, instance.PERIODS,
        output_file=os.path.join(outdir, "load_balance_annual_zonal.csv"),
        headings=("load_zone", "period",) + tuple(instance.Zone_Power_Injections + instance.Zone_Power_Withdrawals),
        values=lambda m, z, p:
        (z, p)
        + tuple(get_component_per_year(m, z, p, component) for component in m.Zone_Power_Injections)
        + tuple(-get_component_per_year(m, z, p, component) for component in m.Zone_Power_Withdrawals)
    )

    write_table(
        instance, instance.PERIODS,
        output_file=os.path.join(outdir, "load_balance_annual.csv"),
        headings=("period",) + tuple(instance.Zone_Power_Injections + instance.Zone_Power_Withdrawals),
        values=lambda m, p:
        (p,)
        + tuple(sum(get_component_per_year(m, z, p, component) for z in m.LOAD_ZONES)
                for component in m.Zone_Power_Injections)
        + tuple(-sum(get_component_per_year(m, z, p, component) for z in m.LOAD_ZONES)
                for component in m.Zone_Power_Withdrawals)
    )


def graph(tools):
    load_balance = tools.get_dataframe(csv='load_balance')
<<<<<<< HEAD
    # TODO weight per timepoint weight
    # TODO merge period
    ax = tools.get_new_axes("energy_balance_duals", title="Energy balance duals per period")
    load_balance['normalized_energy_balance_duals_dollar_per_mwh'].plot.box(
        ax=ax,
        xlabel='Period',
        ylabel='Energy balance duals ($/MWh)'
=======
    load_balance = tools.add_timestamp_info(load_balance)
    ax = tools.get_new_axes("energy_balance_duals", title="Energy balance duals per period")
    load_balance["energy_balance_duals"] = load_balance["normalized_energy_balance_duals_dollar_per_mwh"] / 10
    load_balance = load_balance[["energy_balance_duals", "time_row"]]
    load_balance = load_balance.pivot(columns="time_row", values="energy_balance_duals")
    load_balance.plot.box(
        ax=ax,
        xlabel='Period',
        ylabel='Energy balance duals (cents/kWh)',
        logy=True,
>>>>>>> 50ed4b0d
    )<|MERGE_RESOLUTION|>--- conflicted
+++ resolved
@@ -271,15 +271,6 @@
 
 def graph(tools):
     load_balance = tools.get_dataframe(csv='load_balance')
-<<<<<<< HEAD
-    # TODO weight per timepoint weight
-    # TODO merge period
-    ax = tools.get_new_axes("energy_balance_duals", title="Energy balance duals per period")
-    load_balance['normalized_energy_balance_duals_dollar_per_mwh'].plot.box(
-        ax=ax,
-        xlabel='Period',
-        ylabel='Energy balance duals ($/MWh)'
-=======
     load_balance = tools.add_timestamp_info(load_balance)
     ax = tools.get_new_axes("energy_balance_duals", title="Energy balance duals per period")
     load_balance["energy_balance_duals"] = load_balance["normalized_energy_balance_duals_dollar_per_mwh"] / 10
@@ -290,5 +281,4 @@
         xlabel='Period',
         ylabel='Energy balance duals (cents/kWh)',
         logy=True,
->>>>>>> 50ed4b0d
     )