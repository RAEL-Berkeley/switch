"""
Script that prepares a folder to be used by switch.

This script:
- Creates a template config.yaml file in the repository.
"""
import shutil
import os
<<<<<<< HEAD
import argparse


def copy_template_to_workdir(template_name):
    shutil.copyfile(
        os.path.join(os.path.dirname(__file__), f"templates/{template_name}"),
        os.path.join(os.getcwd(), template_name)
=======
from switch_model.utilities import query_yes_no


def create_config():
    dest = os.path.join(os.getcwd(), "config.yaml")

    if os.path.exists(dest) and not query_yes_no("config.yaml already exists. Do you want to reset it?"):
        return

    shutil.copyfile(
        os.path.join(os.path.dirname(__file__), "config.template.yaml"),
        dest
>>>>>>> 196a0dda
    )


def create_run_config():
    copy_template_to_workdir("config.yaml")
    print("IMPORTANT: Edit config.yaml to specify your options.")


def create_sampling_config():
    copy_template_to_workdir("sampling.yaml")
    print("IMPORTANT: Edit sampling.yaml to specify your options.")


def main():
    parser = argparse.ArgumentParser(description="Tool to setup either a new scenario folder or a new sampling config.")
    parser.add_argument(
        "type",
        choices=["scenario", "sampling_config"],
        help="Pick between setting up a new scenario folder or a sampling strategy."
    )
    args = parser.parse_args()
    if args.type == "scenario":
        create_run_config()
    elif args.type == "sampling_config":
        create_sampling_config()<|MERGE_RESOLUTION|>--- conflicted
+++ resolved
@@ -6,28 +6,19 @@
 """
 import shutil
 import os
-<<<<<<< HEAD
 import argparse
+from switch_model.utilities import query_yes_no
 
 
 def copy_template_to_workdir(template_name):
-    shutil.copyfile(
-        os.path.join(os.path.dirname(__file__), f"templates/{template_name}"),
-        os.path.join(os.getcwd(), template_name)
-=======
-from switch_model.utilities import query_yes_no
-
-
-def create_config():
-    dest = os.path.join(os.getcwd(), "config.yaml")
+    dest = os.path.join(os.getcwd(), template_name)
 
     if os.path.exists(dest) and not query_yes_no("config.yaml already exists. Do you want to reset it?"):
         return
 
     shutil.copyfile(
-        os.path.join(os.path.dirname(__file__), "config.template.yaml"),
+        os.path.join(os.path.dirname(__file__), f"templates/{template_name}"),
         dest
->>>>>>> 196a0dda
     )
 
 
