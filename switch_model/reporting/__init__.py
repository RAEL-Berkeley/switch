--- conflicted
+++ resolved
@@ -51,19 +51,6 @@
         help="List of expressions to save in addition to variables; can also be 'all' or 'none'."
     )
 
-<<<<<<< HEAD
-
-def format_row(row, sig_digits):
-    row = [get_value(v) for v in row]
-    sig_digits_formatter = "{0:." + str(sig_digits) + "g}"
-    for (i, v) in enumerate(row):
-        if isinstance(v, float):
-            if abs(v) < 1e-10:
-                row[i] = 0
-            else:
-                row[i] = sig_digits_formatter.format(v)
-    return tuple(row)
-=======
 def get_cell_formatter(sig_digits):
     sig_digits_formatter = "{0:." + str(sig_digits) + "g}"
 
@@ -80,7 +67,6 @@
 def format_row(row, sig_digits):
     cell_formatter = get_cell_formatter(sig_digits)
     return tuple(cell_formatter(get_value(v)) for v in row)
->>>>>>> ef66a19b
 
 
 def write_table(instance, *indexes, **kwargs):
@@ -97,10 +83,6 @@
 
     headings = kwargs["headings"]
     values = kwargs["values"]
-<<<<<<< HEAD
-    digits = instance.options.sig_figs_output
-=======
->>>>>>> ef66a19b
 
     with open(output_file, 'w') as f:
         w = csv.writer(f, dialect="switch-csv")
