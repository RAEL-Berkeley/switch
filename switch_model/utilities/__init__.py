--- conflicted
+++ resolved
@@ -826,11 +826,6 @@
         return yaml.load(f, Loader=yaml.FullLoader)
 
 
-<<<<<<< HEAD
-def get_git_hash():
-    return subprocess.check_output(["git", "rev-parse", "HEAD"], cwd=os.path.dirname(__file__)).strip().decode("UTF-8")
-
-=======
 def run_command(command):
     return subprocess.check_output(command.split(" "), cwd=os.path.dirname(__file__)).strip().decode("UTF-8")
 
@@ -840,7 +835,6 @@
 
 def get_git_branch():
     return run_command("git rev-parse --abbrev-ref HEAD")
->>>>>>> 1b2888cf
 
 def create_info_file(output_path, run_time=None):
     content = ""
@@ -848,14 +842,9 @@
     content += f"End time: {datetime.datetime.now().strftime('%H:%M:%S')}\n"
     try:
         content += f"SWITCH Git Commit Hash: {get_git_hash()}\n"
-<<<<<<< HEAD
-    except:
-        print("Warning: failed to get commit hash for info.txt.")
-=======
         content += f"SWITCH Git Branch: {get_git_branch()}\n"
     except:
         print("Warning: failed to get commit hash or branch for info.txt.")
->>>>>>> 1b2888cf
     if run_time is not None:
         content += f"Run time: {run_time}\n"
     content += f"Host name: {platform.node()}\n"
