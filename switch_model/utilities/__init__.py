# Copyright (c) 2015-2019 The Switch Authors. All rights reserved.
# Licensed under the Apache License, Version 2.0, which is in the LICENSE file.

"""
Utility functions for Switch.
"""
from __future__ import print_function

import os, types, importlib, re, sys, argparse, time, datetime, traceback, subprocess, platform

from pyomo.environ import *
from pyomo.core.base.set import UnknownSetDimen
from switch_model.utilities.scaling import _ScaledVariable, _get_unscaled_expression
import pyomo.opt

# Define string_types (same as six.string_types). This is useful for
# distinguishing between strings and other iterables.
string_types = (str,)

<<<<<<< HEAD
=======
# Check whether this is an interactive session (determined by whether
# __main__ has a __file__ attribute). Scripts can check this value to
# determine what level of output to display.
interactive_session = not hasattr(main, '__file__')


>>>>>>> 366c6398
class CustomModel(AbstractModel):
    """
    Class that wraps pyomo's AbstractModel and adds custom features.

    Currently the only difference between this class and pyomo's AbstractModel
    is that this class supports variable scaling. See utilities/scaling.py for
    more details.
    """

    def __init__(self, *args, **kwargs):
        super(CustomModel, self).__init__(*args, **kwargs)
        self.can_use_duals = None
        # We use a scaling factor for our objective function
        # to improve the numerical properties
        # of the model. The scaling factor was determined using trial
        # and error and this tool https://github.com/staadecker/lp-analyzer.
        # Learn more by reading the documentation on Numerical Issues.
        self.objective_scaling_factor = 1e-3

    def __setattr__(self, key, val):
        # __setattr__ is called whenever we set an attribute
        # to the model (e.g. model.some_key = some_value)
        # We want to do as normal unless we try assigning a _ScaledVariable to the model.
        if isinstance(val, _ScaledVariable):
            # If we are assigning a _ScaledVariable to the model then we actually
            # want to assign both a scaled variable and an unscaled expression to the model
            # We want to assign the scaled variable to a key with a prefix '_scaled_'
            # and the unscaled expression to the key without the prefix.
            # This way throughout the SWITCH code the unscaled expression will be used however
            # pyomo will be using the scaled variable when solving.

            # Set the unscaled_name of the variable
            val.unscaled_name = key
            # Set the name of the scaled variable
            val.scaled_name = "_scaled_" + key
            # Add the scaled variable to the model with the name we just found
            super().__setattr__(val.scaled_name, val)
            # Add the unscaled expression to the model with the original value provided by 'key'
            super().__setattr__(key, _get_unscaled_expression(val))
        else:
            super().__setattr__(key, val)

    def get_dual(self, component_name: str, *args, divider=None, invalid_return="."):
        """
        Returns the dual value for the given component.

        @param component_name: Name of the constraint to return the dual value for
        @param *args: Indexes of the component. For example, if the component is the energy
                        balance constraint, *args would be z, t for load_zone and timepoint
        @param divider: How much to divide the dual by. This is useful since the undivided dual
                        represents the increase in cost after scaling costs to the base year.
                        Often however, we wish to know the increase in cost prior to scaling,
                        for example the increase in cost of just one timepoint. As such
                        divider is often m.bring_timepoint_costs_to_base_year[t] or
                        m.bring_annual_costs_to_base_year[p].
        @param invalid_return: is what to return when the dual value doesn't exist. Defaults to "."
                                since normally duals are being outputed to a file and "." is used for
                                missing values.
        """
        # Get the component
        component = getattr(self, component_name)

        # If can_use_duals has not been set, set it with by checking has_discrete_variables
        if self.can_use_duals is None:
            # If the model has discrete variables dual values aren't meaningful and therefore we don't produce them
            self.can_use_duals = not has_discrete_variables(self)

        # Get the dual value if available
        if self.can_use_duals and args in component and component[args] in self.dual:
            # We divide by the scaling factor to undo the effects of it on the dual values
            dual = self.dual[component[args]] / self.objective_scaling_factor
            if divider:
                dual /= divider
            return dual
        else:
            return invalid_return

    def enable_duals(self):
        """
        Enables duals if not already enabled
        """
        if not hasattr(self, "dual"):
            self.dual = Suffix(direction=Suffix.IMPORT)


def define_AbstractModel(*module_list, **kwargs):
    # stub to provide old functionality as we move to a simpler calling convention
    args = kwargs.get("args", sys.argv[1:])
    return create_model(module_list, args)

def create_model(module_list=None, args=sys.argv[1:]):
    """

    Construct a Pyomo AbstractModel using the Switch modules or packages
    in the given list and return the model. The following utility methods
    are attached to the model as class methods to simplify their use:
    min_data_check(), load_inputs(), pre_solve(), post_solve().

    This is implemented as calling the following functions for each module
    that has them defined:

    define_dynamic_lists(model): Add lists to the model that other modules can
    register with. Used for power balance equations, cost components of the
    objective function, etc.

    define_components(model): Add components to the model object (parameters,
    sets, decisions variables, expressions, and/or constraints). Also register
    with relevant dynamic_lists.

    define_dynamic_components(model): Add dynamic components to the model that
    depend on the contents of dyanmics lists. Power balance constraints and
    the objective function are defined in this manner.

    See financials and balancing.load_zones for examples of dynamic definitions.

    All modules can request access to command line parameters and set their
    default values for those options. If this codebase is being used more like
    a library than a stand-alone executable, this behavior can cause problems.
    For example, running this model with PySP's runph tool will cause errors
    where a runph argument such as --instance-directory is unknown to the
    switch modules, so parse_args() generates an error. This behavior can be
    avoided calling this function with an empty list for args:
    create_model(module_list, args=[])

    """
    model = CustomModel()

    # Load modules
    if module_list is None:
        import switch_model.solve
        module_list = get_module_list(args)
    model.module_list = module_list
    for m in module_list:
        importlib.import_module(m)

    # Bind utility functions to the model as class objects
    # Should we be formally extending their class instead?
    _add_min_data_check(model)
    model.get_modules = types.MethodType(get_modules, model)
    model.load_inputs = types.MethodType(load_inputs, model)
    model.pre_solve = types.MethodType(pre_solve, model)
    model.post_solve = types.MethodType(post_solve, model)

    # Define and parse model configuration options
    argparser = _ArgumentParser(allow_abbrev=False)
    for module in model.get_modules():
        if hasattr(module, 'define_arguments'):
            module.define_arguments(argparser)
    model.options = argparser.parse_args(args)

    # Define model components
    for module in model.get_modules():
        if hasattr(module, 'define_dynamic_lists'):
            module.define_dynamic_lists(model)
    for module in model.get_modules():
        if hasattr(module, 'define_components'):
            module.define_components(model)
    for module in model.get_modules():
        if hasattr(module, 'define_dynamic_components'):
            module.define_dynamic_components(model)

    return model


def get_modules(model):
    """ Return a list of loaded module objects for this model. """
    for m in model.module_list:
        yield sys.modules[m]


def make_iterable(item):
    """Return an iterable for the one or more items passed."""
    if isinstance(item, string_types):
        i = iter([item])
    else:
        try:
            # check if it's iterable
            i = iter(item)
        except TypeError:
            i = iter([item])
    return i

class StepTimer(object):
    """
    Keep track of elapsed time for steps of a process.
    Use timer = StepTimer() to create a timer, then retrieve elapsed time and/or
    reset the timer at each step by calling timer.step_time()
    """

    def __init__(self):
        self.start_time = time.time()

    def step_time(self):
        """
        Reset timer to current time and return time elapsed since last step.
        """
        last_start = self.start_time
        self.start_time = now = time.time()
        return now - last_start

    def step_time_as_str(self):
        """
        Reset timer to current time and return time elapsed since last step as a formatted string.
        """
        return format_seconds(self.step_time())

def format_seconds(seconds):
    """
    Takes in a number of seconds and returns a string
    representing the seconds broken into hours, minutes and seconds.

    For example, format_seconds(3750.4) returns '1 h 2 min 30.40 s'.
    """
    minutes = int(seconds // 60)
    hours = int(minutes // 60)
    remainder_sec = seconds % 60
    remainder_min = minutes % 60

    output_str = ""

    if hours != 0:
        output_str += f"{hours} h "
    if minutes != 0:
        output_str += f"{remainder_min} min "
    output_str += f"{remainder_sec:.2f} s"

    return output_str


def load_inputs(model, inputs_dir=None, attach_data_portal=True):
    """
    Load input data for an AbstractModel using the modules in the given
    list and return a model instance. This is implemented as calling the
    load_inputs() function of each module, if the module has that function.
    """
    if inputs_dir is None:
        inputs_dir = getattr(model.options, "inputs_dir", "inputs")

    # Load data; add a fancier load function to the data portal
    if model.options.verbose:
        print("Reading data...")
    timer = StepTimer()
    data = DataPortal(model=model)
    data.load_aug = types.MethodType(load_aug, data)
    for module in model.get_modules():
        if hasattr(module, 'load_inputs'):
            module.load_inputs(model, data, inputs_dir)
    if model.options.verbose:
        print(f"Data read in {timer.step_time_as_str()}.\n")

    # At some point, pyomo deprecated 'create' in favor of 'create_instance'.
    # Determine which option is available and use that.
    if model.options.verbose:
        print("Creating instance...")
    if hasattr(model, 'create_instance'):
        instance = model.create_instance(data)
        # We want our functions from CustomModel to be accessible
        # Somehow simply setting the class to CustomModel allows us to do this
        # This is the same thing that happens in the Pyomo library at the end of
        # model.create_instance(). Note that Pyomo's ConcreteModel is basically the same as
        # our CustomModel so we're not causing any issues by changing from ConcreteModel
        # to CustomModel
        instance.__class__ = CustomModel
    else:
        instance = model.create(data)
    if model.options.verbose:
        print(f"Instance created from data in {timer.step_time_as_str()}.\n")

    if attach_data_portal:
        instance.DataPortal = data
    else:
        del data
    return instance


def save_inputs_as_dat(model, instance, save_path="inputs/complete_inputs.dat",
    exclude=[], sorted_output=False):
    """
    Save input data to a .dat file for use with PySP or other command line
    tools that have not been fully integrated with DataPortal.
    SYNOPSIS:
        save_inputs_as_dat(model, instance, save_path)
    """
    # helper function to convert values to strings,
    # putting quotes around values that start as strings
    quote_str = lambda v: '"{}"'.format(v) if isinstance(v, string_types) else '{}'.format(str(v))
    # helper function to create delimited lists from single items or iterables of any data type
    from switch_model.reporting import make_iterable
    join_space = lambda items: ' '.join(map(str, make_iterable(items)))  # space-separated list
    join_comma = lambda items: ','.join(map(str, make_iterable(items)))  # comma-separated list

    with open(save_path, "w") as f:
        for component_name in instance.DataPortal.data():
            if component_name in exclude:
                continue    # don't write data for components in exclude list
                            # (they're in scenario-specific files)
            component = getattr(model, component_name)
            comp_class = type(component).__name__
            component_data = instance.DataPortal.data(name=component_name)
            if comp_class == 'SimpleSet' or comp_class == 'OrderedSimpleSet':
                f.write(
                    "set {} := {};\n"
                    .format(component_name, join_space(component_data))
                )
            elif comp_class == 'IndexedParam':
                if component_data:  # omit components for which no data were provided
                    f.write("param {} := \n".format(component_name))
                    for key, value in (
                        sorted(iteritems(component_data))
                        if sorted_output
                        else iteritems(component_data)
                    ):
                        f.write(" {} {}\n".format(join_space(key), quote_str(value)))
                    f.write(";\n")
            elif comp_class == 'SimpleParam':
                f.write("param {} := {};\n".format(component_name, component_data))
            elif comp_class == 'IndexedSet':
                for key, vals in iteritems(component_data):
                    f.write(
                        "set {}[{}] := {};\n"
                        .format(component_name, join_comma(key), join_space(vals))
                    )
            else:
                raise ValueError(
                    "Error! Component type {} not recognized for model element '{}'.".
                    format(comp_class, component_name))

def pre_solve(instance, outputs_dir=None):
    """
    Call pre-solve function (if present) in all modules used to compose this model.
    This function can be used to adjust the instance after it is created and before it is solved.
    """
    for module in instance.get_modules():
        if hasattr(module, 'pre_solve'):
            module.pre_solve(instance)

def post_solve(instance, outputs_dir=None):
    """
    Call post-solve function (if present) in all modules used to compose this model.
    This function can be used to report or save results from the solved model.
    """
    if outputs_dir is None:
        outputs_dir = getattr(instance.options, "outputs_dir", "outputs")
    if not os.path.exists(outputs_dir):
        os.makedirs(outputs_dir)

    # TODO: implement a check to call post solve functions only if
    # solver termination condition is not 'infeasible' or 'unknown'
    # (the latter may occur when there are problems with licenses, etc)

    for module in instance.get_modules():
        if hasattr(module, 'post_solve'):
            # Try-catch is so that if one module fails on post-solve
            # the other modules still run
            try:
                module.post_solve(instance, outputs_dir)
            except Exception:
                # Print the error that would normally be thrown with the
                # full stack trace and an explanatory message
                print(f"ERROR: Module {module.__name__} threw an Exception while running post_solve(). "
                      f"Moving on to the next module.\n{traceback.format_exc()}")

def min_data_check(model, *mandatory_model_components):
    """

    This function checks that an instance of Pyomo abstract model has
    mandatory components defined. If a user attempts to create an
    instance without defining all of the necessary data, this will
    produce fatal errors with clear messages stating specifically what
    components have missing data. This function is attached to an
    abstract model by the _add_min_data_check() function. See
    _add_min_data_check() documentation for usage examples.

    Without this check, I would get fatal errors if I forgot to specify data
    for a component that didn't have a default value, but the error message
    was obscure and gave me a line number with the first snippet of code
    that tried to reference the component with missing data. It took me a
    little bit of time to figure out what was causing that failure, and I'm
    a skilled programmer. I would like this model to be accessible to non-
    programmers as well, so I felt it was important to use the BuildCheck
    Pyomo function to validate data during construction of a model instance.

    I found that BuildCheck's message listed the name of the check that
    failed, but did not provide mechanisms for printing a specific error
    message. I tried printing to the screen, but that output tended to be
    obscured or hidden. I've settled on raising a ValueError for now with a
    clear and specific message. I could also use logging.error() or related
    logger methods, and rely on BuildCheck to throw an error, but I've
    already implemented this, and those other methods don't offer any clear
    advantages that I can see.

    """
    model.__num_min_data_checks += 1
    new_data_check_name = "min_data_check_" + str(model.__num_min_data_checks)
    setattr(model, new_data_check_name, BuildCheck(
        rule=lambda m: check_mandatory_components(
            m, *mandatory_model_components)))


def _add_min_data_check(model):
    """
    Bind the min_data_check() method to an instance of a Pyomo AbstractModel
    object if it has not already been added. Also add a counter to keep
    track of what to name the next check that is added.

    >>> from switch_model.utilities import _add_min_data_check
    >>> mod = AbstractModel()
    >>> _add_min_data_check(mod)
    >>> mod.set_A = Set(initialize=[1,2])
    >>> mod.paramA_full = Param(mod.set_A, initialize={1:'a',2:'b'})
    >>> mod.paramA_empty = Param(mod.set_A)
    >>> mod.min_data_check('set_A', 'paramA_full')
    >>> if hasattr(mod, 'create_instance'):
    ...     instance_pass = mod.create_instance()
    ... else:
    ...     instance_pass = mod.create()
    >>> mod.min_data_check('set_A', 'paramA_empty')
    """
    if getattr(model, 'min_data_check', None) is None:
        model.__num_min_data_checks = 0
        model.min_data_check = types.MethodType(min_data_check, model)


def has_discrete_variables(model):
    return any(
        v.is_binary() or v.is_integer()
        for variable in model.component_objects(Var, active=True)
        for v in (variable.values() if variable.is_indexed() else [variable])
    )

def check_mandatory_components(model, *mandatory_model_components):
    """
    Checks whether mandatory elements of a Pyomo model are populated,
    and returns a clear error message if they don't exist.

    Typically, this method is not used directly. Instead, the
    min_data_check() method will set up a BuildCheck that uses this
    function.

    If an argument is a set, it must have non-zero length.

    If an argument is an indexed parameter, it must have a value for
    every index in the indexed set. Do not use this for indexed params
    that have default values. If the set indexing a param is not
    mandatory and is empty, then the indexed parameter may be empty as
    well.

    If an argument is a simple parameter, it must have a value.

    This does not work with indexed sets.

    EXAMPLE:
    >>> from pyomo.environ import *
    >>> import switch_model.utilities as utilities
    >>> mod = ConcreteModel()
    >>> mod.set_A = Set(initialize=[1,2])
    >>> mod.paramA_full = Param(mod.set_A, initialize={1:'a',2:'b'})
    >>> mod.paramA_empty = Param(mod.set_A)
    >>> mod.set_B = Set()
    >>> mod.paramB_empty = Param(mod.set_B)
    >>> mod.paramC = Param(initialize=1)
    >>> mod.paramD = Param()
    >>> utilities.check_mandatory_components(mod, 'set_A', 'paramA_full')
    True
    >>> utilities.check_mandatory_components(mod, 'paramB_empty')
    True
    >>> utilities.check_mandatory_components(mod, 'paramC')
    True
    >>> utilities.check_mandatory_components(\
        mod, 'set_A', 'paramA_empty') # doctest: +NORMALIZE_WHITESPACE
    Traceback (most recent call last):
        ...
    ValueError: Values are not provided for every element of the mandatory parameter 'paramA_empty'. Missing data for 2 values, including: [1, 2]
    >>> utilities.check_mandatory_components(mod, 'set_A', 'set_B')
    Traceback (most recent call last):
        ...
    ValueError: No data is defined for the mandatory set 'set_B'.

    # Demonstration of incorporating this function into Pyomo's BuildCheck()
    >>> mod.min_dat_pass = BuildCheck(\
            rule=lambda m: utilities.check_mandatory_components(\
                m, 'set_A', 'paramA_full','paramB_empty', 'paramC'))
    """

    for component_name in mandatory_model_components:
        obj = getattr(model, component_name)
        o_class = type(obj).__name__
        if o_class == 'ScalarSet' or o_class == 'OrderedScalarSet':
            if len(obj) == 0:
                raise ValueError(
                    "No data is defined for the mandatory set '{}'.".
                    format(component_name))
        elif o_class == 'IndexedParam':
            if len(obj) != len(obj._index):
                missing_index_elements = [v for v in set(obj._index) - set( obj.sparse_keys())]
                raise ValueError(
                    "Values are not provided for every element of the "
                    "mandatory parameter '{}'. "
                    "Missing data for {} values, including: {}"
                    .format(component_name, len(missing_index_elements), missing_index_elements[:10])
                )
        elif o_class == 'IndexedSet':
            if len(obj) != len(obj._index):
                raise ValueError(
                    ("Sets are not defined for every index of " +
                     "the mandatory indexed set '{}'").format(component_name))
        elif o_class == 'ScalarParam':
            if obj.value is None:
                raise ValueError(
                    "Value not provided for mandatory parameter '{}'".
                    format(component_name))
        else:
            raise ValueError(
                "Error! Object type {} not recognized for model element '{}'.".
                format(o_class, component_name))
    return True


class InputError(Exception):
    """Exception raised for errors in the input.

    Attributes:
        expression -- input expression in which the error occurred
        message -- explanation of the error
    """

    def __init__(self, value):
        self.value = value

    def __str__(self):
        return repr(self.value)


def load_aug(switch_data, optional=False, auto_select=False,
             optional_params=[], **kwds):
    """
    This is a wrapper for the DataPortal object that accepts additional
    keywords. This currently supports a flag for the file being optional.
    The name load_aug() is not great and may be changed.
    """
    # TODO:
    # Allow user to specify filename when defining parameters and sets.
    # Also allow user to specify the name(s) of the column(s) in each set.
    # Then use those automatically to pull data from the right file (and to
    # write correct index column names in the generic output files).
    # This will simplify code and ease comprehension (user can see
    # immediately where the data come from for each component). This can
    # also support auto-documenting of parameters and input files.

    path = kwds['filename']
    # Skip if the file is missing
    if optional and not os.path.isfile(path):
        return
    # If this is a .dat file, then skip the rest of this fancy business; we'll
    # only check if the file is missing and optional for .csv files.
    filename, extension = os.path.splitext(path)
    if extension == '.dat':
        switch_data.load(**kwds)
        return

    # copy the optional_params to avoid side-effects when the list is altered below
    optional_params=list(optional_params)
    # Parse header and first row
    with open(path) as infile:
        headers_line = infile.readline()
        second_line = infile.readline()
    file_is_empty = (headers_line == '')
    file_has_no_data_rows = (second_line == '')
    suffix = path.split('.')[-1]
    if suffix in {'tab', 'tsv'}:
        separator = '\t'
    elif suffix == 'csv':
        separator = ','
    else:
        raise InputError(f'Unrecognized file type for input file {path}')
    # TODO: parse this more formally, e.g. using csv module
    headers = headers_line.strip().split(separator)
    # Skip if the file is empty.
    if optional and file_is_empty:
        return
    # Try to get a list of parameters. If param was given as a
    # singleton or a tuple, make it into a list that can be edited.
    params = []
    if 'param' in kwds:
        # Tuple -> list
        if isinstance(kwds['param'], tuple):
            kwds['param'] = list(kwds['param'])
        # Singleton -> list
        elif not isinstance(kwds['param'], list):
            kwds['param'] = [kwds['param']]
        params = kwds['param']
    # optional_params may include Param objects instead of names. In
    # those cases, convert objects to names.
    for (i, p) in enumerate(optional_params):
        if not isinstance(p, string_types):
            optional_params[i] = p.name
    # Expand the list optional parameters to include any parameter that
    # has default() defined. I need to allow an explicit list of default
    # parameters to support optional parameters like gen_unit_size which
    # don't have default value because it is undefined for generators
    # for which it does not apply.
    for p in params:
        if p.default() is not None:
            optional_params.append(p.name)
    # How many index columns do we expect?
    # Grab the dimensionality of the index param if it was provided.
    if 'index' in kwds:
        num_indexes = kwds['index'].dimen
        if num_indexes == UnknownSetDimen:
            raise Exception(f"Index {kwds['index'].name} has unknown dimension. Specify dimen= during its creation.")
    # Next try the first parameter's index.
    elif len(params) > 0:
        try:
            indexed_set = params[0].index_set()
            num_indexes = indexed_set.dimen
            if num_indexes == UnknownSetDimen:
                raise Exception(f"{indexed_set.name} has unknown dimension. Specify dimen= during its creation.")
        except (ValueError, AttributeError):
            num_indexes = 0
    # Default to 0 if both methods failed.
    else:
        num_indexes = 0
    # Make a select list if requested. Assume the left-most columns are
    # indexes and that other columns are named after their parameters.
    # Maybe this could be extended to use a standard prefix for each data file?
    # e.g., things related to regional fuel market supply tiers (indexed by RFM_SUPPLY_TIER)
    # could all get the prefix "rfm_supply_tier_". Then they could get shorter names
    # within the file (e.g., "cost" and "limit"). We could also require the data file
    # to be called "rfm_supply_tier.csv" for greater consistency/predictability.
    if auto_select:
        if 'select' in kwds:
            raise InputError('You may not specify a select parameter if ' +
                             'auto_select is set to True.')
        kwds['select'] = headers[0:num_indexes]
        kwds['select'].extend([p.name for p in params])
    # Check to see if expected column names are in the file. If a column
    # name is missing and its parameter is optional, then drop it from
    # the select & param lists.
    if 'select' in kwds:
        if isinstance(kwds['select'], tuple):
            kwds['select'] = list(kwds['select'])
        del_items = []
        for (i, col) in enumerate(kwds['select']):
            p_i = i - num_indexes
            if col not in headers:
                if(len(params) > p_i >= 0 and
                   params[p_i].name in optional_params):
                    del_items.append((i, p_i))
                else:
                    raise InputError(
                        'Column {} not found in file {}.'
                        .format(col, path))
        # When deleting entries from select & param lists, go from last
        # to first so that the indexes won't get messed up as we go.
        del_items.sort(reverse=True)
        for (i, p_i) in del_items:
            del kwds['select'][i]
            del kwds['param'][p_i]

    if optional and file_has_no_data_rows:
        # Skip the file.  Note that we are only doing this after having
        # validated the file's column headings.
        return
    # All done with cleaning optional bits. Pass the updated arguments
    # into the DataPortal.load() function.
    switch_data.load(**kwds)


class ExtendAction(argparse.Action):
    """Create or extend list with the provided items"""
    # from https://stackoverflow.com/a/41153081/3830997
    def __call__(self, parser, namespace, values, option_string=None):
        items = getattr(namespace, self.dest) or []
        items.extend(values)
        setattr(namespace, self.dest, items)

class IncludeAction(argparse.Action):
    """Flag the specified items for inclusion in the model"""
    def __call__(self, parser, namespace, values, option_string=None):
        items = getattr(namespace, self.dest) or []
        items.append(('include', values))
        setattr(namespace, self.dest, items)
class ExcludeAction(argparse.Action):
    """Flag the specified items for exclusion from the model"""
    def __call__(self, parser, namespace, values, option_string=None):
        items = getattr(namespace, self.dest) or []
        items.append(('exclude', values))
        setattr(namespace, self.dest, items)

# Test whether we need to issue warnings about the Python parsing bug.
# (applies to at least Python 2.7.11 and 3.6.2)
# This bug messes up solve-scenarios if the user specifies
# --scenario x --solver-options-string="a=b c=d"
test_parser = argparse.ArgumentParser()
test_parser.add_argument('--arg1', nargs='+', default=[])
bad_equal_parser = (
    len(test_parser.parse_known_args(['--arg1', 'a', '--arg2=a=1 b=2'])[1])
    == 0
)

class _ArgumentParser(argparse.ArgumentParser):
    """
    Custom version of ArgumentParser:
    - warns about a bug in standard Python ArgumentParser for --arg="some words"
    - allows use of 'extend', 'include' and 'exclude' actions to accumulate lists
      with multiple calls
    """
    def __init__(self, *args, **kwargs):
        super(_ArgumentParser, self).__init__(*args, **kwargs)
        self.register('action', 'extend', ExtendAction)
        self.register('action', 'include', IncludeAction)
        self.register('action', 'exclude', ExcludeAction)

    def parse_known_args(self, args=None, namespace=None):
        # parse_known_args parses arguments like --list-arg a b --other-arg="something with space"
        # as list_arg=['a', 'b', '--other-arg="something with space"'].
        # See https://bugs.python.org/issue22433.
        # We issue a warning to avoid this.
        if bad_equal_parser and args is not None:
            for a in args:
                if a.startswith('--') and '=' in a:
                    print(
                        "Warning: argument '{}' may be parsed incorrectly. It is "
                        "safer to use ' ' instead of '=' as a separator."
                        .format(a)
                    )
                    time.sleep(2)  # give users a chance to see it
        return super(_ArgumentParser, self).parse_known_args(args, namespace)


def approx_equal(a, b, tolerance=0.01):
    return abs(a-b) <= (abs(a) + abs(b)) / 2.0 * tolerance


def default_solver():
    return pyomo.opt.SolverFactory('glpk')

def warn(message):
    """
    Send warning message to sys.stderr.
    Unlike warnings.warn, this does not add the current line of code to the message.
    """
    sys.stderr.write("WARNING: " + message + '\n')

class TeeStream(object):
    """
    Virtual stream that writes output to both stream1 and stream2. Attributes
    of stream1 will be reported to callers if needed. For example, specifying
    `sys.stdout=TeeStream(sys.stdout, log_file_handle)` will copy
    output destined for sys.stdout to log_file_handle as well.
    """
    def __init__(self, stream1, stream2):
        self.stream1 = stream1
        self.stream2 = stream2
    def __getattr__(self, *args, **kwargs):
        """
        Provide stream1 attributes when attributes are requested for this class.
        This supports code that assumes sys.stdout is an object with its own
        methods, etc.
        """
        return getattr(self.stream1, *args, **kwargs)
    def write(self, *args, **kwargs):
        self.stream1.write(*args, **kwargs)
        self.stream2.write(*args, **kwargs)
    def flush(self, *args, **kwargs):
        self.stream1.flush(*args, **kwargs)
        self.stream2.flush(*args, **kwargs)

class LogOutput(object):
    """
    Copy output sent to stdout or stderr to a log file in the specified directory.
    Takes no action if directory is None. Log file is named based on the current
    date and time. Directory will be created if needed, and file will be overwritten
    if it already exists (unlikely).
    """
    def __init__(self, logs_dir):
        self.logs_dir = logs_dir
    def __enter__(self):
        """ start copying output to log file """
        if self.logs_dir is not None:
            if not os.path.exists(self.logs_dir):
                os.makedirs(self.logs_dir)
            log_file_path = os.path.join(
                self.logs_dir,
                datetime.datetime.now().strftime('%Y-%m-%d_%H-%M-%S') + ".log"
            )
            self.log_file = open(log_file_path, "w", buffering=1)
            self.stdout = sys.stdout
            self.stderr = sys.stderr
            sys.stdout = TeeStream(sys.stdout, self.log_file)
            sys.stderr = TeeStream(sys.stderr, self.log_file)
            print("logging output to " + str(log_file_path))
    def __exit__(self, type, value, traceback):
        """ restore original output streams and close log file """
        if self.logs_dir is not None:
            sys.stdout = self.stdout
            sys.stderr = self.stderr
            self.log_file.close()

def iteritems(obj):
    """ Iterator of key, value pairs for obj;
    equivalent to obj.items() on Python 3+ and obj.iteritems() on Python 2 """
    try:
        return obj.iteritems()
    except AttributeError: # Python 3+
        return obj.items()


def query_yes_no(question, default="yes"):
    """Ask a yes/no question via input() and return their answer.

    "question" is a string that is presented to the user.
    "default" is the presumed answer if the user just hits <Enter>.
        It must be "yes" (the default), "no" or None (meaning
        an answer is required of the user).

    The "answer" return value is True for "yes" or False for "no".
    """
    valid = {"yes": True, "y": True, "ye": True,
             "no": False, "n": False}
    if default is None:
        prompt = " [y/n] "
    elif default == "yes":
        prompt = " [Y/n] "
    elif default == "no":
        prompt = " [y/N] "
    else:
        raise ValueError("invalid default answer: '%s'" % default)

    while True:
        sys.stdout.write(question + prompt)
        choice = input().lower()
        if default is not None and choice == '':
            return valid[default]
        elif choice in valid:
            return valid[choice]
        else:
            sys.stdout.write("Please respond with 'yes' or 'no' "
                             "(or 'y' or 'n').\n")


def run_command(command):
    return subprocess.check_output(command.split(" "), cwd=os.path.dirname(__file__)).strip().decode("UTF-8")

def get_git_hash():
    return run_command("git rev-parse HEAD")

def get_git_branch():
    return run_command("git rev-parse --abbrev-ref HEAD")

def create_info_file(output_path, run_time=None):
    content = ""
    content += f"End date: {datetime.datetime.now().strftime('%Y-%m-%d')}\n"
    content += f"End time: {datetime.datetime.now().strftime('%H:%M:%S')}\n"
    try:
        content += f"SWITCH Git Commit Hash: {get_git_hash()}\n"
        content += f"SWITCH Git Branch: {get_git_branch()}\n"
    except:
        print("Warning: failed to get commit hash or branch for info.txt.")
    if run_time is not None:
        content += f"Run time: {run_time}\n"
    content += f"Host name: {platform.node()}\n"
    with open(os.path.join(output_path, "info.txt"), "w") as f:
        f.write(content)


def get_module_list(args=None, include_solve_module=True):
    # parse module options
    parser = _ArgumentParser(allow_abbrev=False, add_help=False)
    add_module_args(parser)
    module_options = parser.parse_known_args(args=args)[0]

    # identify modules to load
    module_list_file = module_options.module_list

    # search first in the current directory
    if module_list_file is None and os.path.exists("modules.txt"):
        module_list_file = "modules.txt"
    # search next in the inputs directory ('inputs' by default)
    if module_list_file is None:
        test_path = os.path.join(module_options.inputs_dir, "modules.txt")
        if os.path.exists(test_path):
            module_list_file = test_path
    if module_list_file is None:
        # note: this could be a RuntimeError, but then users can't do "switch solve --help" in a random directory
        # (alternatively, we could provide no warning at all, since the user can specify --include-modules in the arguments)
        print("WARNING: No module list found. Please create a modules.txt file with a list of modules to use for the model.")
        modules = []
    else:
        # if it exists, the module list contains one module name per row (no .py extension)
        # we strip whitespace from either end (because those errors can be annoyingly hard to debug).
        # We also omit blank lines and lines that start with "#"
        # Otherwise take the module names as given.
        with open(module_list_file) as f:
            modules = [r.strip() for r in f.read().splitlines()]
        modules = [m for m in modules if m and not m.startswith("#")]

    # adjust modules as requested by the user
    # include_exclude_modules format: [('include', [mod1, mod2]), ('exclude', [mod3])]
    for action, mods in module_options.include_exclude_modules:
        if action == 'include':
            for module_name in mods:
                if module_name not in modules:  # maybe we should raise an error if already present?
                    modules.append(module_name)
        if action == 'exclude':
            for module_name in mods:
                try:
                    modules.remove(module_name)
                except ValueError:
                    raise ValueError(            # maybe we should just pass?
                        'Unable to exclude module {} because it was not '
                        'previously included.'.format(module_name)
                    )

    # add this module, since it has callbacks, e.g. define_arguments for iteration and suffixes
    if include_solve_module:
        modules.append("switch_model.solve")

    return modules


def add_module_args(parser):
    parser.add_argument(
        "--module-list", default=None,
        help='Text file with a list of modules to include in the model (default is "modules.txt")'
    )
    parser.add_argument(
        "--include-modules", "--include-module", dest="include_exclude_modules", nargs='+',
        action='include', default=[],
        help="Module(s) to add to the model in addition to any specified with --module-list file"
    )
    parser.add_argument(
        "--exclude-modules", "--exclude-module", dest="include_exclude_modules", nargs='+',
        action='exclude', default=[],
        help="Module(s) to remove from the model after processing --module-list file and prior --include-modules arguments"
    )
    # note: we define --inputs-dir here because it may be used to specify the location of
    # the module list, which is needed before it is loaded.
    parser.add_argument("--inputs-dir", default="inputs",
        help='Directory containing input files (default is "inputs")')<|MERGE_RESOLUTION|>--- conflicted
+++ resolved
@@ -17,15 +17,6 @@
 # distinguishing between strings and other iterables.
 string_types = (str,)
 
-<<<<<<< HEAD
-=======
-# Check whether this is an interactive session (determined by whether
-# __main__ has a __file__ attribute). Scripts can check this value to
-# determine what level of output to display.
-interactive_session = not hasattr(main, '__file__')
-
-
->>>>>>> 366c6398
 class CustomModel(AbstractModel):
     """
     Class that wraps pyomo's AbstractModel and adds custom features.
