# Copyright (c) 2015-2019 The Switch Authors. All rights reserved.
# Licensed under the Apache License, Version 2.0, which is in the LICENSE file.

"""
Defines timescales for investment and dispatch for the Switch model.
"""
from __future__ import print_function
from __future__ import absolute_import
from __future__ import division

import os
from pyomo.environ import *
from . import utilities
from .reporting import write_table

hours_per_year = 8766


def define_components(mod):
    """
    Augments a Pyomo abstract model object with sets and parameters that
    describe timescales of investment and dispatch decisions.

    PERIODS is the set of multi-year periods describing the timescale of
    investment decisions. The following parameters describe attributes
    of a period.

    period_start[p]: The first complete year of an investment period.

    period_end[p]: The last complete year of an investment period.

    period_length_years[p]: The number of years in an investment
    period; derived from period_start and period_end.

    period_length_hours[p]: The number of hours in an investment
    period; derived from period_length_years with an average of 8766
    hours per year.

    CURRENT_AND_PRIOR_PERIODS_FOR_PERIOD is an indexed set of all periods before
    or including the index key. This is used for calculations that must index
    over previous and current periods. This is typically used for simple asset
    capacity calculations, where all capacity is assumed to be kept online at
    the same fixed cost once it is built, i.e. rebuilt/refurbished at same cost
    as retirement approaches (currently used for local and interzonal
    transmission and distribution).

    TIMESERIES denote blocks of consecutive timepoints within a period.
    An individual time series could represent a single day, a week, a
    month or an entire year. This replaces the DATE construct in the old
    Switch code and is meant to be more versatile. The following parameters
    describe attributes of a timeseries.

    ts_period[ts]: The period a timeseries falls in.

    ts_num_tps[ts]: The number of timepoints in a timeseries.

    ts_duration_of_tp[ts]: The duration in hours of each timepoint
    within a timeseries. This is used for calculations that ensure a
    storage project has a sufficient energy charge when it is
    dedicated to providing reserves.

    ts_duration_hrs[ts]: The total duration of a timeseries in hours.
        = ts_duration_of_tp[ts] * ts_num_tps[ts]

    ts_scale_to_period[ts]: The number of times this representative
    timeseries is expected to occur in a period. Used as a scaling
    factor   to adjust the weight from ts_duration_hrs up to a period.
    See examples below.

    ts_scale_to_year[ts]: The number of times this representative
    timeseries is expected to occur in a year.

    TIMEPOINTS describe unique timepoints within a time series and
    typically index exogenous variables such as electricity demand and
    variable renewable energy output. The duration of a timepoint is
    typically on the order of one or more hours, so costs associated
    with timepoints are specified in hourly units, and the weights of
    timepoints are specified in units of hours. TIMEPOINTS replaces the
    HOURS construct in some of the old versions of Switch. The order of
    timepoints is provided by their ordering in their input file
    according to the standard Pyomo/AMPL conventions. To maintain
    sanity, we recommend sorting your input file by timestamp. Each
    timepoint within a series has the same duration to simplify
    statistical calculations. The following parameters describe
    attributes of timepoints.

    tp_weight[t]: The weight of a timepoint within an investment
    period in units of hours per period.
        = ts_duration_of_tp[ts] * ts_scale_to_period[ts]

    tp_weight_in_year[t]: The weight of a timepoint within a year
    in units of hours per year.
         = tp_weight[t] / period_length_years[p]

    tp_timestamp[t]: The timestamp of the future time represented by
    this timepoint. This is only used as a label and can follow any
    format you wish. Although we highly advise populating this
    parameter, it is optional and will default to t.

    tp_ts[t]: This timepoint's timeseries.

    tp_period[t]: This timepoint's period.

    tp_duration_hrs[t]: The duration of this timepoint in hours,
    taken directly from the timeseries specification ts_duration_of_tp.

    tp_previous[t]: The timepoint that is previous to t in its
    timeseries. Timeseries are treated circularly, so previous of the
    first timepoint will be the last timepoint in the series instead of
    being None or invalid. In the degenerate case of a timeseries with a
    single timepoint, tp_previous[t] will be t.

    TPS_IN_PERIOD[period]: The set of timepoints in a period.

    TPS_IN_TS[timeseries]: The ordered set of timepoints in a timeseries.

    Data validity check:
    Currently, the sum of tp_weight for all timepoints in a period
    must be within 1 percent of the expected length of the investment
    period period. Period length is calculated by multiplying the
    average number of hours in a year rounded to the nearest integer
    (8766) by the number of years per period. I implemented this rule
    because these are used as weights for variable costs of dispatch and
    operations, and I think it is important for those costs to reflect
    those expected costs over an entire period or else the levelized
    costs of power that is being optimized will not make sense.


    EXAMPLES

    These hypothetical examples illustrate differential weighting of
    timepoints and timeseries. Each timepoint adds additional
    computational complexity, and you may wish to reduce the time
    resolution in low-stress periods and increase the time resolution in
    high-stress periods. These examples are probably not the resolutions
    you would choose, but are meant to illustrate calculations. When
    calculating these for your own models, you may check your
    calculations by adding all of the tp_weights in a period and
    ensuring that it is equal to the length of the period in years times
    8766, the average number of hours per year. That weighting ensures
    an accurate depiction of variable costs and dispatch relative to
    fixed costs such as capital. This check is also performed when
    loading a model and will generate an error if the sum of weights of
    all timepoints in a period are more than 1 percent different than
    the expected number of hours.

    Example 1: The month of January is described by two timeseries: one
    to represent a median load day (example 1) and one to represent a
    peak day (example 2). In these examples, the timeseries for the
    median load day has a much larger weight than the timeseries for the
    peak load day.

    January median timeseries: A timeseries describing a median day in
    January is composed of 6 timepoints, each representing a 4-hour
    block. This is scaled up by factor of 30 to represent all but 1 day
    in January, then scaled up by a factor of 10 to represent all
    Januaries in a 10-year period.
    * ts_num_tps = 6 tp/ts
    * ts_duration_of_tp = 4 hr/tp
    * ts_duration_hrs = 24 hr/ts
        = 6 tp/ts * 4 hr/tp
    * ts_scale_to_period = 300 ts/period
        = 1 ts/24 hr * 24 hr/day * 30 day/yr * 10 yr/period
        24 hr/day is a conversion factor. 30 day/yr indicates this
        timeseries is meant to represent 30 days out of every year. If
        it represented every day in January instead of all but one day,
        this term would be 31 day/hr.
    * tp_weight[t] = 1200 hr/period
        = 4 hr/tp * 1 tp/ts * 300 ts/period

    January peak timeseries: This timeseries describing a peak day in
    January is also composed of 6 timepoints, each representing a 4-hour
    block. This is scaled up by factor of 1 to represent a single peak
    day of the month January, then scaled up by a factor of 10 to
    represent all peak January days in a 10-year period.
    * ts_num_tps = 6 tp/ts
    * ts_duration_of_tp = 4 hr/tp
    * ts_duration_hrs = 24 hr/ts
        = 6 tp/ts * 4 hr/tp
    * ts_scale_to_period = 10 ts/period
        = 1 ts/24 hr * 24 hr/day * 1 day/yr * 10 yr/period
        24 hr/day is a conversion factor. 1 day/yr indicates this
        timeseries is meant to represent a single day out of the year.
    * tp_weight[t] = 40 hr/period
        = 4 hr/tp * 1 tp/ts * 10 ts/period

    Example 2: The month of July is described by one timeseries that
    represents an entire week because July is a high-stress period for
    the grid and needs more time resolution to capture capacity and
    storage requirements.

    This timeseries describing 7 days in July is composed of 84
    timepoints, each representing 2 hour blocks. These are scaled up to
    represent all 31 days of July, then scaled by another factor of 10
    to represent a 10-year period.
    * ts_num_tps = 84 tp/ts
    * ts_duration_of_tp = 2 hr/tp
    * ts_duration_hrs = 168 hr/ts
        = 84 tp/ts * 2 hr/tp
    * ts_scale_to_period = 44.29 ts/period
        = 1 ts/168 hr * 24 hr/day * 31 days/yr * 10 yr/period
        24 hr/day is a conversion factor. 31 day/yr indicates this
        timeseries is meant to represent 31 days out of every year (31
        days = duration of July).
    * tp_weight[t] = 88.58 hr/period
        = 2 hr/tp * 1 tp/ts * 44.29 ts/period

    Example 3: The windy season of March & April are described with a
    single timeseries spanning 3 days because this is a low-stress
    period on the grid with surplus wind power and frequent
    curtailments.

    This timeseries describing 3 days in Spring is composed of 72
    timepoints, each representing 1 hour. The timeseries is scaled up by
    a factor of 21.3 to represent the 61 days of March and April, then
    scaled by another factor of 10 to represent a 10-year period.
    * ts_num_tps = 72 tp/ts
    * ts_duration_of_tp = 1 hr/tp
    * ts_duration_hrs = 72 hr/ts
        = 72 tp/ts * 1 hr/tp
    * ts_scale_to_period = 203.3 ts/period
        = 1 ts/72 hr * 24 hr/day * 61 days/yr * 10 yr/period
        24 hr/day is a conversion factor. 6a day/yr indicates this
        timeseries is meant to represent 61 days out of every year (31
        days in March + 30 days in April).
    * tp_weight[t] = 203.3 hr/period
        = 1 hr/tp * 1 tp/ts * 203.3 ts/period

    """

    mod.PERIODS = Set(ordered=True, dimen=1)
    mod.period_start = Param(mod.PERIODS, within=NonNegativeReals)
    mod.period_end = Param(mod.PERIODS, within=NonNegativeReals)
    mod.min_data_check('PERIODS', 'period_start', 'period_end')

    mod.TIMESERIES = Set(ordered=True, dimen=1)
    mod.ts_period = Param(mod.TIMESERIES, within=mod.PERIODS)
    mod.ts_duration_of_tp = Param(mod.TIMESERIES, within=PositiveReals)
    mod.ts_num_tps = Param(mod.TIMESERIES, within=PositiveIntegers)
    mod.ts_scale_to_period = Param(mod.TIMESERIES, within=PositiveReals)
    mod.min_data_check(
        'TIMESERIES', 'ts_period', 'ts_duration_of_tp', 'ts_num_tps',
        'ts_scale_to_period')

    mod.TIMEPOINTS = Set(ordered=True, dimen=1)
    mod.tp_ts = Param(mod.TIMEPOINTS, within=mod.TIMESERIES)
    mod.min_data_check('TIMEPOINTS', 'tp_ts')
    mod.tp_timestamp = Param(mod.TIMEPOINTS, default=lambda m, t: t)

    # Derived sets and parameters
    # note: the first five are calculated early so they
    # can be used for the add_one_to_period_end_rule

    mod.tp_duration_hrs = Param(
        mod.TIMEPOINTS,
        initialize=lambda m, t: m.ts_duration_of_tp[m.tp_ts[t]])
    mod.tp_weight = Param(
        mod.TIMEPOINTS,
        within=PositiveReals,
        initialize=lambda m, t: (
            m.tp_duration_hrs[t] * m.ts_scale_to_period[m.tp_ts[t]]))
    mod.TPS_IN_TS = Set(
        mod.TIMESERIES,
        ordered=True,
        within=mod.TIMEPOINTS,
        initialize=lambda m, ts: [
            t for t in m.TIMEPOINTS if m.tp_ts[t] == ts])
    mod.tp_period = Param(
        mod.TIMEPOINTS,
        within=mod.PERIODS,
        initialize=lambda m, t: m.ts_period[m.tp_ts[t]])
    mod.TS_IN_PERIOD = Set(
        mod.PERIODS,
        ordered=True,
        within=mod.TIMESERIES,
        initialize=lambda m, p: [
            ts for ts in m.TIMESERIES if m.ts_period[ts] == p])
    mod.TPS_IN_PERIOD = Set(
        mod.PERIODS,
        ordered=True,
        within=mod.TIMEPOINTS,
        initialize=lambda m, p: [
            t for t in m.TIMEPOINTS if m.tp_period[t] == p])

    # Decide whether period_end values have been given as exact points in time
    # (e.g., 2020.0 means 2020-01-01 00:00:00), or as a label for a full
    # year (e.g., 2020 means 2020-12-31 12:59:59). We use whichever one gives
    # a better correspondence between the timepoint weights and the period length.
    # NOTE: we can't just check whether period_end[p] + 1 = period_start[p+1],
    # because that is undefined for single-period models.
    def add_one_to_period_end_rule(m):
        hours_in_period = {p: sum(m.tp_weight[t] for t in m.TPS_IN_PERIOD[p]) for p in m.PERIODS}
        err_plain = sum(
            (m.period_end[p] - m.period_start[p]) * hours_per_year - hours_in_period[p]
                for p in m.PERIODS)
        err_add_one = sum(
            (m.period_end[p] + 1 - m.period_start[p]) * hours_per_year - hours_in_period[p]
                for p in m.PERIODS)
        add_one = (abs(err_add_one) < abs(err_plain))
        # print "add_one: {}".format(add_one)
        return add_one
    mod.add_one_to_period_end = Param(within=Boolean, initialize=add_one_to_period_end_rule)

    mod.period_length_years = Param(
        mod.PERIODS,
        initialize=lambda m, p: m.period_end[p] - m.period_start[p] + (1 if m.add_one_to_period_end else 0))
    mod.period_length_hours = Param(
        mod.PERIODS,
        initialize=lambda m, p: m.period_length_years[p] * hours_per_year)

    mod.CURRENT_AND_PRIOR_PERIODS_FOR_PERIOD = Set(
        mod.PERIODS, ordered=True,
        initialize=lambda m, p:
            [p2 for p2 in m.PERIODS if m.PERIODS.ord(p2) <= m.PERIODS.ord(p)]
    )

    mod.ts_scale_to_year = Param(
        mod.TIMESERIES,
        initialize=lambda m, ts: (
            m.ts_scale_to_period[ts] / m.period_length_years[m.ts_period[ts]]))
    mod.ts_duration_hrs = Param(
        mod.TIMESERIES,
        initialize=lambda m, ts: (
            m.ts_num_tps[ts] * m.ts_duration_of_tp[ts]))

    mod.tp_weight_in_year = Param(
        mod.TIMEPOINTS,
        within=PositiveReals,
        initialize=lambda m, t: (
            m.tp_weight[t] / m.period_length_years[m.tp_period[t]]))
    # Identify previous step for each timepoint, for use in tracking
    # unit commitment or storage. We use circular indexing (.prevw() method)
    # for the timepoints within a timeseries to give consistency between the
    # start and end state. (Note: separate timeseries are assumed to be
    # disconnected from each other.)
    mod.tp_previous = Param(
        mod.TIMEPOINTS,
        within=mod.TIMEPOINTS,
        initialize=lambda m, t: m.TPS_IN_TS[m.tp_ts[t]].prevw(t))

    def validate_time_weights_rule(m, p):
        hours_in_period = sum(m.tp_weight[t] for t in m.TPS_IN_PERIOD[p])
        tol = 0.01
        if(hours_in_period > (1 + tol) * m.period_length_hours[p] or
           hours_in_period < (1 - tol) * m.period_length_hours[p]):
            print(("validate_time_weights_rule failed for period " +
                   "'{period:.0f}'. Expected {period_h:0.2f}, based on " +
                   "length in years, but the sum of timepoint weights " +
                   "is {ds_h:0.2f}.\n"
                   ).format(period=p, period_h=m.period_length_hours[p],
                            ds_h=hours_in_period))
            return 0
        return 1
    mod.validate_time_weights = BuildCheck(
        mod.PERIODS,
        rule=validate_time_weights_rule)

    def validate_period_lengths_rule(m, p):
        tol = 0.01
        if p != m.PERIODS.last():
            p_end = m.period_start[p] + m.period_length_years[p]
            p_next = m.period_start[m.PERIODS.next(p)]
            if abs(p_next - p_end) > tol:
                print((
                    "validate_period_lengths_rule failed for period"
                    + "'{p:.0f}'. Period ends at {p_end}, but next period"
                    + "begins at {p_next}."
                ).format(p=p, p_end=p_end, p_next=p_next))
                return False
        return True
    mod.validate_period_lengths = BuildCheck(
        mod.PERIODS,
        rule=validate_period_lengths_rule)


def load_inputs(mod, switch_data, inputs_dir):
    """
    Import data for timescales from .csv files.  The inputs_dir
    should contain the following files with these columns. The
    columns may be in any order and extra columns will be ignored.

    periods.csv
        INVESTMENT_PERIOD, period_start, period_end

    timeseries.csv
        TIMESERIES, period, ts_duration_of_tp, ts_num_tps,
        ts_scale_to_period

    The order of rows in timepoints.csv indicates the order of the
    timepoints per Pyomo and AMPL convention. To maintain your sanity,
    we highly recommend that you sort your input file chronologically by
    timestamp. Note: timestamp is solely used as a label and be in any
    format.

    timepoints.csv
        timepoint_id, timestamp, timeseries

    """
    # Include select in each load() function so that it will check out column
    # names, be indifferent to column order, and throw an error message if
    # some columns are not found.
    switch_data.load_aug(
        filename=os.path.join(inputs_dir, 'periods.csv'),
        select=('INVESTMENT_PERIOD', 'period_start', 'period_end'),
        index=mod.PERIODS,
        param=(mod.period_start, mod.period_end))
    switch_data.load_aug(
        filename=os.path.join(inputs_dir, 'timeseries.csv'),
        select=('TIMESERIES', 'ts_period', 'ts_duration_of_tp',
                'ts_num_tps', 'ts_scale_to_period'),
        index=mod.TIMESERIES,
        param=(mod.ts_period, mod.ts_duration_of_tp,
               mod.ts_num_tps, mod.ts_scale_to_period))
    switch_data.load_aug(
        filename=os.path.join(inputs_dir, 'timepoints.csv'),
        select=('timepoint_id', 'timestamp', 'timeseries'),
        index=mod.TIMEPOINTS,
        param=(mod.tp_timestamp, mod.tp_ts))

def post_solve(mod, outdir):
    """
    Output timepoints.csv where each row contains a timepoint,
    its duration per year, its corresponding timeseries and period
    """
    write_table(
        mod,
        mod.TIMEPOINTS,
<<<<<<< HEAD
        output_file=os.path.join(outdir, "timepoints.csv"),
        headings=("timepoint", "hours_per_year", "timeseries", "period"),
        values=lambda m, t: (t, m.tp_weight_in_year[t], m.tp_ts[t], m.tp_period[t])
=======
        output_file=os.path.join(outdir, "timestamps.csv"),
        headings=("timepoint", "timestamp", "hours_per_year", "timeseries", "period"),
        values=lambda m, t: (t, m.tp_timestamp[t], m.tp_weight_in_year[t], m.tp_ts[t], m.tp_period[t])
>>>>>>> 50ed4b0d
    )<|MERGE_RESOLUTION|>--- conflicted
+++ resolved
@@ -425,13 +425,7 @@
     write_table(
         mod,
         mod.TIMEPOINTS,
-<<<<<<< HEAD
-        output_file=os.path.join(outdir, "timepoints.csv"),
-        headings=("timepoint", "hours_per_year", "timeseries", "period"),
-        values=lambda m, t: (t, m.tp_weight_in_year[t], m.tp_ts[t], m.tp_period[t])
-=======
         output_file=os.path.join(outdir, "timestamps.csv"),
         headings=("timepoint", "timestamp", "hours_per_year", "timeseries", "period"),
         values=lambda m, t: (t, m.tp_timestamp[t], m.tp_weight_in_year[t], m.tp_ts[t], m.tp_period[t])
->>>>>>> 50ed4b0d
     )