--- conflicted
+++ resolved
@@ -468,11 +468,7 @@
     cost adjustments will not be applied to any costs specified in
     proj_build_costs.tab.
 
-<<<<<<< HEAD
     proj_build_costs.tab
-=======
-    project_build_costs.tab
->>>>>>> 360ead80
         PROJECT, build_year, proj_overnight_cost, proj_fixed_om
 
     """
