"""Setup script for Switch.

Use "pip install --upgrade ." to install a copy in the site packages directory.

Use "pip install --upgrade --editable ." to install Switch to be run from its
current location.

Optional dependencies can be added during the initial install or later by
running a command like this:
pip install --upgrade --editable .[advanced,database_access]

Use "pip uninstall switch" to uninstall switch from your system.
"""

import os
from setuptools import setup, find_packages

# Get the version number. Strategy #3 from https://packaging.python.org/single_source_version/
version_path = os.path.join(os.path.dirname(__file__), "switch_model", "version.py")
version = {}
with open(version_path) as f:
    exec(f.read(), version)
__version__ = version["__version__"]


def read(*rnames):
    return open(os.path.join(os.path.dirname(__file__), *rnames)).read()


setup(
    name="switch_model",
    version=__version__,
    maintainer="Switch Authors",
    maintainer_email="authors@switch-model.org",
    url="http://switch-model.org",
    license="Apache License 2.0",
    platforms=["any"],
    description="Switch Power System Planning Model",
    long_description=read("README.md"),
    long_description_content_type="text/markdown",
    classifiers=[
        # from https://pypi.org/classifiers/
        "Development Status :: 5 - Production/Stable",
        "Environment :: Console",
        "Intended Audience :: Education",
        "Intended Audience :: End Users/Desktop",
        "Intended Audience :: Science/Research",
        "License :: OSI Approved :: Apache Software License",
        "Natural Language :: English",
        "Operating System :: Microsoft :: Windows",
        "Operating System :: MacOS :: MacOS X",
        "Operating System :: POSIX :: Linux",
        "Operating System :: Unix",
        "Programming Language :: Python :: 2.7",
        "Programming Language :: Python :: 3",
        "Topic :: Scientific/Engineering",
        "Topic :: Software Development :: Libraries :: Python Modules",
    ],
    packages=find_packages(include=["switch_model", "switch_model.*"]),
    keywords=[
        "renewable",
        "power",
        "energy",
        "electricity",
        "production cost",
        "capacity expansion",
        "planning",
        "optimization",
    ],
    python_requires='>=3.7',
    install_requires=[
        "Pyomo>=6.0",  # We need a version that works with glpk 4.60+
        "pint",  # needed by Pyomo when we run our tests, but not included
        "testfixtures",  # used for standard tests
        "pandas",  # used for input upgrades and testing that functionality
        "gurobipy",  # used to provided python bindings for Gurobi for faster solving
        "pyyaml",  # used to read configurations for switch
        "matplotlib",
        "seaborn",
        "plotnine",
        "scipy",
<<<<<<< HEAD
        "tabulate",
        "PIL",
=======
        "pillow",  # Image processing to make plots stick together
>>>>>>> ebb3782d
    ],
    extras_require={
        # packages used for advanced demand response, progressive hedging
        # note: rpy2 discontinued support for Python 2 as of rpy2 2.9.0
        "advanced": [
            "numpy",
            "scipy",
            'rpy2<2.9.0;python_version<"3.0"',
            'rpy2;python_version>="3.0"',
            "sympy",
        ],
        # These packages are installed when one runs 'pip install --editable .[dev]'
        "dev": ["ipdb", "black", "psycopg2-binary"],
    },
    entry_points={
        "console_scripts": [
            "switch = switch_model.__main__:main",
        ]
    },
)<|MERGE_RESOLUTION|>--- conflicted
+++ resolved
@@ -79,12 +79,8 @@
         "seaborn",
         "plotnine",
         "scipy",
-<<<<<<< HEAD
         "tabulate",
-        "PIL",
-=======
         "pillow",  # Image processing to make plots stick together
->>>>>>> ebb3782d
     ],
     extras_require={
         # packages used for advanced demand response, progressive hedging
