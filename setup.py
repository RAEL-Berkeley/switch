"""Setup script for Switch.

Use "pip install --upgrade ." to install a copy in the site packages directory.

Use "pip install --upgrade --editable ." to install Switch to be run from its
current location.

Optional dependencies can be added during the initial install or later by
running a command like this:
pip install --upgrade --editable .[advanced,database_access]

Use "pip uninstall switch" to uninstall switch from your system.
"""

import os
from setuptools import setup, find_packages

# Get the version number. Strategy #3 from https://packaging.python.org/single_source_version/
version_path = os.path.join(os.path.dirname(__file__), "switch_model", "version.py")
version = {}
with open(version_path) as f:
    exec(f.read(), version)
__version__ = version["__version__"]


def read(*rnames):
    return open(os.path.join(os.path.dirname(__file__), *rnames)).read()


setup(
    name="switch_model",
    version=__version__,
    maintainer="Switch Authors",
    maintainer_email="authors@switch-model.org",
    url="http://switch-model.org",
    license="Apache License 2.0",
    platforms=["any"],
    description="Switch Power System Planning Model",
    long_description=read("README.md"),
    long_description_content_type="text/markdown",
    classifiers=[
        # from https://pypi.org/classifiers/
        "Development Status :: 5 - Production/Stable",
        "Environment :: Console",
        "Intended Audience :: Education",
        "Intended Audience :: End Users/Desktop",
        "Intended Audience :: Science/Research",
        "License :: OSI Approved :: Apache Software License",
        "Natural Language :: English",
        "Operating System :: Microsoft :: Windows",
        "Operating System :: MacOS :: MacOS X",
        "Operating System :: POSIX :: Linux",
        "Operating System :: Unix",
        "Programming Language :: Python :: 2.7",
        "Programming Language :: Python :: 3",
        "Topic :: Scientific/Engineering",
        "Topic :: Software Development :: Libraries :: Python Modules",
    ],
    packages=find_packages(include=["switch_model", "switch_model.*"]),
    keywords=[
        "renewable",
        "power",
        "energy",
        "electricity",
        "production cost",
        "capacity expansion",
        "planning",
        "optimization",
    ],
    python_requires='>=2.7.12',
    install_requires=[
<<<<<<< HEAD
        "Pyomo==5.6.5",  # We need a version that works with glpk 4.60+
        "pyutilib==5.8.0",
        "pint",  # needed by Pyomo when we run our tests, but not included
        "testfixtures",  # used for standard tests
        "pandas",  # used for input upgrades and testing that functionality
        "gurobipy",  # used to provided python bindings for Gurobi for faster solving
        "pyyaml",  # used to read configurations for switch
=======
        # Pyomo 4.4.1+ works with glpk 4.60+
        'Pyomo >=4.4.1, <=5.6.8',
        # pyutilib 6.0 breaks compatibility, and earlier versions of Pyomo
        # will cheerfully install it, so we explicitly block it
        'pyutilib <=5.7.3',
        'pint',         # needed by Pyomo when we run our tests, but not included
        'testfixtures', # used for standard tests
        'pandas',       # used for input upgrades and testing that functionality
>>>>>>> 60a59533
    ],
    extras_require={
        # packages used for advanced demand response, progressive hedging
        # note: rpy2 discontinued support for Python 2 as of rpy2 2.9.0
        "advanced": [
            "numpy",
            "scipy",
            'rpy2<2.9.0;python_version<"3.0"',
            'rpy2;python_version>="3.0"',
            "sympy",
        ],
        # These packages are installed when one runs 'pip install --editable .[dev]'
        "dev": ["ipdb", "black", "psycopg2-binary"],
        # In this case 'pip install --editable .[plotting]'
        "plotting": ["ggplot"],
    },
    entry_points={
        "console_scripts": [
            "switch = switch_model.__main__:main",
        ]
    },
)<|MERGE_RESOLUTION|>--- conflicted
+++ resolved
@@ -67,9 +67,8 @@
         "planning",
         "optimization",
     ],
-    python_requires='>=2.7.12',
+    python_requires='>=3.7',
     install_requires=[
-<<<<<<< HEAD
         "Pyomo==5.6.5",  # We need a version that works with glpk 4.60+
         "pyutilib==5.8.0",
         "pint",  # needed by Pyomo when we run our tests, but not included
@@ -77,16 +76,6 @@
         "pandas",  # used for input upgrades and testing that functionality
         "gurobipy",  # used to provided python bindings for Gurobi for faster solving
         "pyyaml",  # used to read configurations for switch
-=======
-        # Pyomo 4.4.1+ works with glpk 4.60+
-        'Pyomo >=4.4.1, <=5.6.8',
-        # pyutilib 6.0 breaks compatibility, and earlier versions of Pyomo
-        # will cheerfully install it, so we explicitly block it
-        'pyutilib <=5.7.3',
-        'pint',         # needed by Pyomo when we run our tests, but not included
-        'testfixtures', # used for standard tests
-        'pandas',       # used for input upgrades and testing that functionality
->>>>>>> 60a59533
     ],
     extras_require={
         # packages used for advanced demand response, progressive hedging
